--- conflicted
+++ resolved
@@ -138,11 +138,7 @@
 	}
 };
 
-<<<<<<< HEAD
-class UnaryOperatorExpression : public Expression
-=======
-struct UnaryOperatorExpression final : public Expression
->>>>>>> b135cd72
+class UnaryOperatorExpression final : public Expression
 {
 public:
 	enum UnaryOperatorType : unsigned
@@ -183,12 +179,8 @@
 	virtual bool operator==(const Expression& that) const override;
 };
 
-<<<<<<< HEAD
 // Represents a chain of the same binary operator. For instance, +(a, b, c) would be a + b + c.
-class NAryOperatorExpression : public Expression
-=======
-struct NAryOperatorExpression final : public Expression
->>>>>>> b135cd72
+class NAryOperatorExpression final : public Expression
 {
 	AstContext& ctx;
 	
@@ -278,7 +270,7 @@
 	virtual bool operator==(const Expression& that) const override;
 };
 
-class MemberAccessExpression : public Expression
+class MemberAccessExpression final : public Expression
 {
 	const StructExpressionType& structureType;
 	unsigned fieldIndex;
@@ -327,8 +319,9 @@
 	virtual bool operator==(const Expression& that) const override;
 };
 
-struct TernaryExpression final : public Expression
-{
+class TernaryExpression final : public Expression
+{
+public:
 	static bool classof(const ExpressionUser* node)
 	{
 		return node->getUserType() == Ternary;
@@ -397,7 +390,7 @@
 	virtual bool operator==(const Expression& that) const override;
 };
 
-class CallExpression : public Expression
+class CallExpression final : public Expression
 {
 public:
 	static bool classof(const ExpressionUser* node)
@@ -414,20 +407,9 @@
 	
 	OPERAND_GET_SET(Callee, 0);
 	
-<<<<<<< HEAD
 	ExpressionUse& getParameter(unsigned index) { return getOperandUse(index + 1); }
 	const ExpressionUse& getParameter(unsigned index) const { return getOperandUse(index + 1); }
 	void setParameter(unsigned index, NOT_NULL(Expression) param) { setOperand(index + 1, param); }
-=======
-	virtual void visit(ExpressionVisitor& visitor) override;
-	virtual bool operator==(const Expression& that) const override;
-};
-
-struct CallExpression final : public Expression
-{
-	NOT_NULL(Expression) callee;
-	PooledDeque<NOT_NULL(Expression)> parameters;
->>>>>>> b135cd72
 	
 	unsigned params_size() const { return operands_size() - 1; }
 	iterator params_begin();
@@ -462,11 +444,7 @@
 	virtual bool operator==(const Expression& that) const override;
 };
 
-<<<<<<< HEAD
-class CastExpression : public Expression
-=======
-struct CastExpression final : public Expression
->>>>>>> b135cd72
+class CastExpression final : public Expression
 {
 	const ExpressionType& expressionType;
 	
@@ -489,11 +467,7 @@
 	virtual bool operator==(const Expression& that) const override;
 };
 
-<<<<<<< HEAD
-class AggregateExpression : public Expression
-=======
-struct AggregateExpression final : public Expression
->>>>>>> b135cd72
+class AggregateExpression final : public Expression
 {
 	const ExpressionType& expressionType;
 	AstContext& ctx;
@@ -546,21 +520,14 @@
 		return node->getUserType() == Assembly;
 	}
 	
-<<<<<<< HEAD
 	AssemblyExpression(AstContext& ctx, unsigned uses, const FunctionExpressionType& type, llvm::StringRef assembly);
-=======
-	AssemblyExpression(DumbAllocator& pool, llvm::StringRef assembly)
-	: Expression(Assembly), pool(pool), assembly(pool.copyString(assembly.begin(), assembly.end())), parameterNames(pool)
-	{
-	}
->>>>>>> b135cd72
 	
 	const FunctionExpressionType& getFunctionType() const { return llvm::cast<FunctionExpressionType>(expressionType.getNestedType()); }
 	virtual const PointerExpressionType& getExpressionType(AstContext&) const override { return expressionType; }
 	virtual bool operator==(const Expression& that) const override;
 };
 
-struct AssignableExpression : public Expression
+struct AssignableExpression final : public Expression
 {
 	const ExpressionType& expressionType;
 	NOT_NULL(const char) prefix;
