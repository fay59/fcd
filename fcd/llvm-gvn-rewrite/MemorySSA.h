//===- MemorySSA.h - Build Memory SSA ---------------------------*- C++ -*-===//
//
//                     The LLVM Compiler Infrastructure
//
// This file is distributed under the University of Illinois Open Source
// License. See LICENSE.TXT for details.
//
//===----------------------------------------------------------------------===//
//
// \file
// \brief This file exposes an interface to building/using memory SSA to
// walk memory instructions using a use/def graph

// Memory SSA class builds an SSA form that links together memory access
// instructions such loads, stores, atomics and calls.  Additionally, it does a
// trivial form of "heap versioning" Every time the memory state changes in the
// program, we generate a new heap version It generates MemoryDef/Uses/Phis that
// are overlayed on top of the existing instructions

// As a trivial example,
// define i32 @main() #0 {
// entry:
//   %call = call noalias i8* @_Znwm(i64 4) #2
//   %0 = bitcast i8* %call to i32*
//   %call1 = call noalias i8* @_Znwm(i64 4) #2
//   %1 = bitcast i8* %call1 to i32*
//   store i32 5, i32* %0, align 4
//   store i32 7, i32* %1, align 4
//   %2 = load i32* %0, align 4
//   %3 = load i32* %1, align 4
//   %add = add nsw i32 %2, %3
//   ret i32 %add
// }
// Will become
//  define i32 @main() #0 {
// entry:
//   ; 1 = MemoryDef(0)
//   %call = call noalias i8* @_Znwm(i64 4) #3
//   %2 = bitcast i8* %call to i32*
//   ; 2 = MemoryDef(1)
//   %call1 = call noalias i8* @_Znwm(i64 4) #3
//   %4 = bitcast i8* %call1 to i32*
//   ; 3 = MemoryDef(2)
//   store i32 5, i32* %2, align 4
//   ; 4 = MemoryDef(3)
//   store i32 7, i32* %4, align 4
//   ; MemoryUse(4)
//   %7 = load i32* %2, align 4
//   ; MemoryUse(3)
//   %8 = load i32* %4, align 4
//   %add = add nsw i32 %7, %8
//   ret i32 %add
// }
// Given this form, all the stores that could ever effect the load
// at %8 can be gotten by using the memory use associated with it,
// and walking from use to def until you hit the top of the function.

// Each def also has a list of users associated with it, so you can walk from
// both def to users, and users to defs.
// Note that we disambiguate MemoryUse's, but not the RHS of memorydefs.
// You can see this above at %8, which would otherwise be a MemoryUse(4)
// Being disambiguated means that for a given store, all the MemoryUses on its
// use lists are may-aliases of that store (but the MemoryDefs on its use list
// may not be)
//
// MemoryDefs are not disambiguated because it would require multiple reaching
// definitions, which would require multiple phis, and multiple memoryaccesses
// per instruction.

//===----------------------------------------------------------------------===//
#ifndef LLVM_TRANSFORMS_UTILS_MEMORYSSA_H
#define LLVM_TRANSFORMS_UTILS_MEMORYSSA_H
#include "llvm/Analysis/AliasAnalysis.h"
#include "llvm/Analysis/PHITransAddr.h"
#include "llvm/ADT/ilist_node.h"
#include "llvm/ADT/iterator.h"
#include "llvm/ADT/DenseMap.h"
#include "llvm/ADT/GraphTraits.h"
#include "llvm/ADT/SmallVector.h"
#include "llvm/ADT/SmallPtrSet.h"
#include "llvm/IR/Dominators.h"
#include "llvm/IR/Module.h"
#include "llvm/Pass.h"
#include <list>

namespace llvm {
	
void initializeMemorySSAPrinterPassPass(PassRegistry&);
void initializeMemorySSALazyPass(PassRegistry&);

class BasicBlock;
class DominatorTree;
class Function;
class MemoryAccess;
template <class T> class memoryaccess_def_iterator_base;
typedef memoryaccess_def_iterator_base<MemoryAccess> memoryaccess_def_iterator;
typedef memoryaccess_def_iterator_base<const MemoryAccess>
    const_memoryaccess_def_iterator;

// \brief The base for all memory accesses. All memory accesses in a
// block are linked together using an intrusive list.
class MemoryAccess : public ilist_node<MemoryAccess> {
public:
  enum AccessType { AccessUse, AccessDef, AccessPhi };

  // Methods for support type inquiry through isa, cast, and
  // dyn_cast
  static inline bool classof(const MemoryAccess *) { return true; }

  virtual ~MemoryAccess();
  BasicBlock *getBlock() const { return Block; }

  /// \brief Get the instruction that this MemoryAccess represents.
  /// This may be null in the case of phi nodes.
  virtual Instruction *getMemoryInst() const = 0;

  /// \brief Get the access that produces the memory state used by this access.
  virtual MemoryAccess *getDefiningAccess() const = 0;

  /// \brief Replace our defining access with a new one.
  ///
  /// This function updates use lists.
  virtual void setDefiningAccess(MemoryAccess *) = 0;

  virtual void print(raw_ostream &OS) const {};
  virtual void dump() const;

  typedef SmallPtrSet<MemoryAccess *, 8> UserListType;
  typedef UserListType::iterator iterator;
  typedef UserListType::const_iterator const_iterator;

  unsigned user_size() const { return Users.size(); }
  bool user_empty() const { return Users.empty(); }
  iterator user_begin() { return Users.begin(); }
  iterator user_end() { return Users.end(); }
  iterator_range<iterator> users() {
    return iterator_range<iterator>(user_begin(), user_end());
  }

  const_iterator user_begin() const { return Users.begin(); }
  const_iterator user_end() const { return Users.end(); }
  iterator_range<const_iterator> uses() const {
    return iterator_range<const_iterator>(user_begin(), user_end());
  }

  /// \brief This iterator walks over all of the defs in a given
  /// MemoryAccess. For MemoryPhi nodes, this walks arguments.  For
  /// MemoryUse/MemoryDef, this walks the defining access.
  memoryaccess_def_iterator defs_begin();
  const_memoryaccess_def_iterator defs_begin() const;
  memoryaccess_def_iterator defs_end();
  const_memoryaccess_def_iterator defs_end() const;

protected:
  friend class MemorySSA;
  friend class MemoryUse;
  friend class MemoryDef;
  friend class MemoryPhi;
  AccessType getAccessType() const { return AccessType; }

  /// \brief Set the instruction that this MemoryUse represents.
  virtual void setMemoryInst(Instruction *MI) = 0;

  /// \brief Add a use of this memory access to our list of uses.
  ///
  /// Note: We depend on being able to add the same use multiple times and not
  /// have it end up in our use list multiple times.
  void addUse(MemoryAccess *Use) { Users.insert(Use); }

  /// \brief Remove a use of this memory access from our list of uses.
  void removeUse(MemoryAccess *Use) { Users.erase(Use); }

  /// \brief Return true if \p Use is one of the uses of this memory access.
  bool hasUse(MemoryAccess *Use) { return Users.count(Use); }

  MemoryAccess(AccessType AT, BasicBlock *BB) : AccessType(AT), Block(BB) {}

  /// \brief Used internally to give IDs to MemoryAccesses for printing
  virtual unsigned int getID() const = 0;

private:
  MemoryAccess(const MemoryAccess &);
  void operator=(const MemoryAccess &);
  AccessType AccessType;
  BasicBlock *Block;
  UserListType Users;
};

template <>
struct ilist_traits<MemoryAccess> : public ilist_default_traits<MemoryAccess> {
  // See details of the instruction class for why this trick works
  MemoryAccess *createSentinel() const {
    return static_cast<MemoryAccess *>(&Sentinel);
  }

  static void destroySentinel(MemoryAccess *) {}

  MemoryAccess *provideInitialHead() const { return createSentinel(); }
  MemoryAccess *ensureHead(MemoryAccess *) const { return createSentinel(); }
  static void noteHead(MemoryAccess *, MemoryAccess *) {}

private:
  mutable ilist_half_node<MemoryAccess> Sentinel;
};

inline raw_ostream &operator<<(raw_ostream &OS, const MemoryAccess &MA) {
  MA.print(OS);
  return OS;
}

/// \brief Represents read-only accesses to memory
///
/// In particular, the set of Instructions that will be represented by
/// MemoryUse's is exactly the set of Instructions for which
/// AliasAnalysis::getModRefInfo returns "Ref".
class MemoryUse : public MemoryAccess {
public:
  MemoryUse(MemoryAccess *DMA, Instruction *MI, BasicBlock *BB)
      : MemoryUse(DMA, AccessUse, MI, BB) {}

  virtual MemoryAccess *getDefiningAccess() const final {
    return DefiningAccess;
  }

  virtual Instruction *getMemoryInst() const final { return MemoryInst; }

  static inline bool classof(const MemoryUse *) { return true; }
  static inline bool classof(const MemoryAccess *MA) {
    return MA->getAccessType() == AccessUse;
  }
  virtual void print(raw_ostream &OS) const;

protected:
  friend class MemorySSA;

  MemoryUse(MemoryAccess *DMA, enum AccessType AT, Instruction *MI,
            BasicBlock *BB)
      : MemoryAccess(AT, BB), DefiningAccess(nullptr), MemoryInst(MI) {
    setDefiningAccess(DMA);
  }
  virtual void setMemoryInst(Instruction *MI) final { MemoryInst = MI; }
  virtual void setDefiningAccess(MemoryAccess *DMA) final {
    if (DefiningAccess != DMA) {
      if (DefiningAccess)
        DefiningAccess->removeUse(this);
      if (DMA)
        DMA->addUse(this);
    }
    DefiningAccess = DMA;
  }
  virtual unsigned int getID() const {
    llvm_unreachable("MemoryUse's do not have ID's");
  }

private:
  MemoryAccess *DefiningAccess;
  Instruction *MemoryInst;
};

/// \brief Represents a read-write access to memory, whether it is a must-alias,
/// or a may-alias.
///
/// In particular, the set of Instructions that will be represented by
/// MemoryDef's is exactly the set of Instructions for which
/// AliasAnalysis::getModRefInfo returns "Mod" or "ModRef".
/// Note that, in order to provide def-def chains, all defs also have a use
/// associated with them.  This use points to the nearest reaching
/// MemoryDef/MemoryPhi.
class MemoryDef final : public MemoryUse {
public:
  MemoryDef(MemoryAccess *DMA, Instruction *MI, BasicBlock *BB, unsigned Ver)
      : MemoryUse(DMA, AccessDef, MI, BB), ID(Ver) {}

  static inline bool classof(const MemoryDef *) { return true; }
  static inline bool classof(const MemoryUse *MA) {
    return MA->getAccessType() == AccessDef;
  }

  static inline bool classof(const MemoryAccess *MA) {
    return MA->getAccessType() == AccessDef;
  }
  virtual void print(raw_ostream &OS) const;

protected:
  friend class MemorySSA;
  // For debugging only. This gets used to give memory accesses pretty numbers
  // when printing them out

  virtual unsigned int getID() const final { return ID; }

private:
  const unsigned int ID;
};

/// \brief Represents phi nodes for memory accesses.
///
/// These have the same semantic as regular phi nodes, with the exception that
/// only one phi will ever exist in a given basic block.
/// Guaranteeing one phi per block means guaranteeing there is only ever one
/// valid reaching MemoryDef/MemoryPHI along each path to the phi node.
/// This is ensured by not allowing disambiguation of the RHS of a MemoryDef or
/// a MemoryPhi's operands.
/// That is, given
/// if (a) {
///   store %a
///   store %b
/// }
/// it *must* be transformed into
/// if (a) {
///    1 = MemoryDef(liveOnEntry)
///    store %a
///    2 = MemoryDef(1)
///    store %b
/// }
/// and *not*
/// if (a) {
///    1 = MemoryDef(liveOnEntry)
///    store %a
///    2 = MemoryDef(liveOnEntry)
///    store %b
/// }
/// even if the two stores do not conflict.  Otherwise, both 1 and 2 reach the
/// end of the branch, and if there are not two phi nodes, one will be
/// disconnected completely from the SSA graph below that point.
/// Because MemoryUse's do not generate new definitions, they do not have this
/// issue.
class MemoryPhi final : public MemoryAccess {
public:
  MemoryPhi(BasicBlock *BB, unsigned int NP, unsigned int Ver)
      : MemoryAccess(AccessPhi, BB), ID(Ver), NumPreds(NP) {
    Operands.reserve(NumPreds);
  }

  virtual Instruction *getMemoryInst() const final {
    llvm_unreachable(
        "MemoryPhi's do not have a memory instruction associated with them");
  }

  virtual MemoryAccess *getDefiningAccess() const final {
    llvm_unreachable("MemoryPhi's do not have a single defining access");
  }

<<<<<<< HEAD
/// \brief This is the number of incoming values currently in use
///
/// During SSA construction, we differentiate between this and NumPreds to
/// know when the PHI node is fully constructed.
unsigned int getNumIncomingValues() const { return (unsigned int)Operands.size(); }

/// \brief Set the memory access of argument \p v of this phi node to be \p MA
///
/// This function updates use lists.
void setIncomingValue(unsigned int v, MemoryAccess *MA) {
	std::pair<BasicBlock *, MemoryAccess *> &Val = Operands[v];
	// We need to update use lists.  Because our uses are not to specific
	// operands, but instead to this MemoryAccess, and because a given memory
	// access may appear multiple times in the phi argument list, we need to be
	// careful not to remove the use of this phi, from MA, until we check to
	// make sure MA does not appear elsewhere in the phi argument list.
	if (Val.second != MA) {
		if (Val.second) {
			bool existsElsewhere = false;
			for (unsigned i = 0, e = (unsigned int)Operands.size(); i != e; ++i) {
				if (i == v)
					continue;
				if (Operands[i].second == Val.second)
					existsElsewhere = true;
			}
			if (!existsElsewhere)
				Val.second->removeUse(this);
		}
		MA->addUse(this);
		Val.second = MA;
	}
}
=======
  /// \brief This is the number of actual predecessors this phi node has.
  unsigned int getNumPreds() const { return NumPreds; }

  /// \brief This is the number of incoming values currently in use
  ///
  /// During SSA construction, we differentiate between this and NumPreds to
  /// know when the PHI node is fully constructed.
  unsigned int getNumIncomingValues() const { return Operands.size(); }
>>>>>>> 630d5e09

  /// \brief Set the memory access of argument \p v of this phi node to be \p MA
  ///
  /// This function updates use lists.
  void setIncomingValue(unsigned int v, MemoryAccess *MA) {
    std::pair<BasicBlock *, MemoryAccess *> &Val = Operands[v];
    // We need to update use lists.  Because our uses are not to specific
    // operands, but instead to this MemoryAccess, and because a given memory
    // access may appear multiple times in the phi argument list, we need to be
    // careful not to remove the use of this phi, from MA, until we check to
    // make sure MA does not appear elsewhere in the phi argument list.
    if (Val.second != MA) {
      if (Val.second) {
        bool existsElsewhere = false;
        for (unsigned i = 0, e = Operands.size(); i != e; ++i) {
          if (i == v)
            continue;
          if (Operands[i].second == Val.second)
            existsElsewhere = true;
        }
        if (!existsElsewhere)
          Val.second->removeUse(this);
      }
      MA->addUse(this);
      Val.second = MA;
    }
  }

  MemoryAccess *getIncomingValue(unsigned int v) const {
    return Operands[v].second;
  }
  void setIncomingBlock(unsigned int v, BasicBlock *BB) {
    std::pair<BasicBlock *, MemoryAccess *> &Val = Operands[v];
    Val.first = BB;
  }
  BasicBlock *getIncomingBlock(unsigned int v) const {
    return Operands[v].first;
  }

  typedef SmallVector<std::pair<BasicBlock *, MemoryAccess *>, 8> OperandsType;
  typedef OperandsType::const_iterator const_op_iterator;
  inline const_op_iterator ops_begin() const { return Operands.begin(); }
  inline const_op_iterator ops_end() const { return Operands.end(); }
  inline iterator_range<const_op_iterator> operands() const {
    return iterator_range<const_op_iterator>(ops_begin(), ops_end());
  }

  static inline bool classof(const MemoryPhi *) { return true; }
  static inline bool classof(const MemoryAccess *MA) {
    return MA->getAccessType() == AccessPhi;
  }

  virtual void print(raw_ostream &OS) const;

protected:
  friend class MemorySSA;

  virtual void setDefiningAccess(MemoryAccess *) final {
    llvm_unreachable("MemoryPhi's do not have a single defining access");
  }
  virtual void setMemoryInst(Instruction *MI) final {}

  // MemorySSA currently cannot handle edge additions or deletions (but can
  // handle direct replacement).  This is protected to ensure people don't try.
  void addIncoming(MemoryAccess *MA, BasicBlock *BB) {
    Operands.push_back(std::make_pair(BB, MA));
    MA->addUse(this);
  }

  // For debugging only. This gets used to give memory accesses pretty numbers
  // when printing them out
  virtual unsigned int getID() const final { return ID; }

private:
  // For debugging only
  const unsigned ID;
  unsigned NumPreds;
  OperandsType Operands;
};

class MemorySSAWalker;

/// \brief Encapsulates MemorySSA, including all data associated with memory
/// accesses.
class MemorySSA {
public:
  MemorySSA(Function &);
  ~MemorySSA();

  /// \brief Build Memory SSA, and return the walker we used during building,
  /// for later reuse.  If MemorySSA is already built, just return the walker.
  MemorySSAWalker *buildMemorySSA(AliasAnalysis *, DominatorTree *);
  bool isFinishedBuilding() const { return builtAlready; }

  /// \brief Given a memory Mod/Ref'ing instruction, get the MemorySSA
  /// access associaed with it.  If passed a basic block gets the memory phi
  /// node that exists for that block, if there is one.
  MemoryAccess *getMemoryAccess(const Value *) const;
  void dump() const;
  void print(raw_ostream &) const;

  /// \brief Return true if \p MA represents the live on entry value
  ///
  /// Loads and stores from pointer arguments and other global values may be
  /// defined by memory operations that do not occur in the current function, so
  /// they may be live on entry to the function.  MemorySSA represents such
  /// memory state by the live on entry definition, which is guaranteed to
  /// occurr before any other memory access in the function.
  inline bool isLiveOnEntryDef(const MemoryAccess *MA) const {
    return MA == LiveOnEntryDef;
  }

  inline MemoryAccess *getLiveOnEntryDef() const {
    assert(LiveOnEntryDef && "Live on entry def not initialized yet");
    return LiveOnEntryDef;
  }

  typedef iplist<MemoryAccess> AccessListType;

  /// \brief Return the list of MemoryAccess's for a given basic block.
  ///
  /// This list is not modifiable by the user.
  const AccessListType *getBlockAccesses(const BasicBlock *BB) const {
    auto It = PerBlockAccesses.find(BB);
    if (It == PerBlockAccesses.end())
      return nullptr;
    return It->second.get();
  }

  /// \brief Remove a MemoryAccess from MemorySSA, including updating all
  /// definitions and uses.
  /// This should be called when a memory instruction that has a MemoryAccess
  /// associated with it is erased from the program.  For example, if a store or
  /// load is simply erased (not replaced), removeMemoryAccess should be called
  /// on the MemoryAccess for that store/load.
  void removeMemoryAccess(MemoryAccess *);

  /// \brief Replace one MemoryAccess with another, including updating all
  /// definitions and uses.
  /// This should be called when one memory instruction is being replaced with
  /// another.  For example, during GVN, a load may be replaced with another
  /// existing load. This function should be called to let MemorySSA know that
  /// this has happened
  void replaceMemoryAccess(MemoryAccess *Replacee, MemoryAccess *Replacer);

  enum InsertionPlace { Beginning, End };

  /// \brief Replace a MemoryAccess with a new access, created based on
  /// instruction \p Replacer - this does not perform generic SSA updates, so it
  /// only works if the new access dominates the old accesses uses.
  ///
  /// This API should be used if a new memory instruction has been added that is
  /// being used to replace an existing one.  For example, during store sinking,
  /// we may replace  a store sunk further down the CFG.  In that
  /// case, this function should be called with the MemoryAccess for the
  /// original store, and the new instruction replacing it.
  /// We may also merge two stores in two branches into a store after the
  /// branch.
  /// For example, we may have
  /// if (a) {
  ///   1 = MemoryDef(liveOnEntry)
  ///   store %a
  /// } else {
  ///   2 = MemoryDef(liveOnEntry)
  ///   store %a
  /// }
  /// 3 = MemoryPhi(1, 2)
  /// MemoryUse(3)
  /// load %a
  /// If the store is sunk below the branch, the correct update would be to call
  /// tihs function with the MemoryPhi and the new store, and removeAccess on
  /// the two old stores.
  /// This version places the access at either the end or the beginning of \p
  /// Replacer's block, depending on the value of \p Where.
  ///
  /// \returns the new access that was created.
  MemoryAccess *replaceMemoryAccessWithNewAccess(MemoryAccess *Replacee,
                                                 Instruction *Replacer,
                                                 enum InsertionPlace Where);
  /// \brief Replace a MemoryAccess with a new access, created based on
  /// instruction \p Replacer - this does not perform generic SSA updates, so it
  /// only works if the new access dominates the old accesses uses.
  ///
  /// This version places the access before the place that \p Where points to.
  MemoryAccess *
  replaceMemoryAccessWithNewAccess(MemoryAccess *Replacee,
                                   Instruction *Replacer,
                                   const AccessListType::iterator &Where);

  /// \brief Add a new MemoryUse for \p Use at the beginning or end of a block.
  ///
  /// This API is used to add MemoryUse's for new loads (or other memory Ref'ing
  /// instructions) to MemorySSA.  For example, if a load is hoisted and the old
  /// load eliminated, the proper update is to call addNewMemoryUse on the new
  /// load, and then replaceMemoryAccess with (old load, new load).
  MemoryAccess *addNewMemoryUse(Instruction *Use, enum InsertionPlace Where);

  /// \brief Given two memory accesses in the same basic block, determine
  /// whether MemoryAccess \p A dominates MemoryAccess \p B.
  bool locallyDominates(const MemoryAccess *A, const MemoryAccess *B) const;

protected:
  // Used by Memory SSA annotater, dumpers, and wrapper pass
  friend class MemorySSAAnnotatedWriter;
  friend class MemorySSAPrinterPass;
  void verifyDefUses(Function &F);
  void verifyDomination(Function &F);

private:
  void verifyUseInDefs(MemoryAccess *, MemoryAccess *);
  typedef DenseMap<const BasicBlock *, std::unique_ptr<AccessListType>>
      AccessMap;

  void
  determineInsertionPoint(const SmallPtrSetImpl<BasicBlock *> &DefiningBlocks);
  void computeDomLevels(DenseMap<DomTreeNode *, unsigned> &DomLevels);
  void markUnreachableAsLiveOnEntry(BasicBlock *BB);
  bool dominatesUse(const MemoryAccess *, const MemoryAccess *) const;
  void removeFromLookups(MemoryAccess *);
  MemoryAccess *createNewAccess(Instruction *, bool ignoreNonMemory = false);
  MemoryAccess *findDominatingDef(BasicBlock *, enum InsertionPlace);

  MemoryAccess *renameBlock(BasicBlock *, MemoryAccess *);
  void renamePass(DomTreeNode *, MemoryAccess *IncomingVal,
                  SmallPtrSet<BasicBlock *, 16> &Visited);
  std::unique_ptr<AccessListType> &getOrCreateAccessList(BasicBlock *);
  bool replaceAllOccurrences(MemoryPhi *, MemoryAccess *, MemoryAccess *);
  AliasAnalysis *AA;
  DominatorTree *DT;
  Function &F;

  // Memory SSA mappings
  DenseMap<const Value *, MemoryAccess *> InstructionToMemoryAccess;
  AccessMap PerBlockAccesses;
  MemoryAccess *LiveOnEntryDef;

  // Memory SSA building info
  unsigned int nextID;
  bool builtAlready;
  MemorySSAWalker *Walker;
};

// This pass does eager building and then printing of MemorySSA. It is used by
// the tests to be able to build, dump, and verify Memory SSA.

class MemorySSAPrinterPass : public FunctionPass {
public:
  MemorySSAPrinterPass();

  static char ID;
  bool doInitialization(Module &M) override;
  bool runOnFunction(Function &) override;
  void releaseMemory() override;
  void getAnalysisUsage(AnalysisUsage &AU) const override;
  void print(raw_ostream &OS, const Module *M) const override;
  static void registerOptions();
  MemorySSA &getMSSA() { return *MSSA; }

private:
  bool VerifyMemorySSA;

  MemorySSA *MSSA;
  MemorySSAWalker *Walker;
  Function *F;
};

class MemorySSALazy : public FunctionPass {
public:
  MemorySSALazy();

  static char ID;
  bool runOnFunction(Function &) override;
  void releaseMemory() override;
  MemorySSA &getMSSA() { return *MSSA; }

  void getAnalysisUsage(AnalysisUsage &AU) const override {
    AU.setPreservesAll();
  }

private:
  MemorySSA *MSSA;
};

/// \brief This is the generic walker interface for walkers of MemorySSA.
/// Walkers are used to be able to further disambiguate the def-use chains
/// MemorySSA gives you, or otherwise produce better info than MemorySSA gives
/// you.
/// In particular, while the def-use chains provide basic information, and are
/// guaranteed to give, for example, the nearest may-aliasing MemoryDef for a
/// MemoryUse as AliasAnalysis considers it, a user mant want better or other
/// information. In particular, they may want to use SCEV info to further
/// disambiguate memory accesses, or they may want the nearest dominating
/// may-aliasing MemoryDef for a call or a store.  This API enables a
/// standardized interface to getting and using that info.

class MemorySSAWalker {
public:
  MemorySSAWalker(MemorySSA *);
  virtual ~MemorySSAWalker() {}

  typedef SmallVector<MemoryAccess *, 8> MemoryAccessSet;
  /// \brief Given a memory Mod/Ref/ModRef'ing instruction, calling this
  /// will give you the nearest dominating MemoryAccess that Mod's the location
  /// the instruction accesses (by skipping any def which AA can prove does not
  /// alias the location(s) accessed by the instruction given).
  ///
  /// Note that this will return a single access, and it must dominate the
  /// Instruction, so if an operand of a MemoryPhi node Mod's the instruction,
  /// this will return the MemoryPhi, not the operand.  This means that
  /// given:
  /// if (a) {
  ///   1 = MemoryDef(liveOnEntry)
  ///   store %a
  /// } else {
  ///   2 = MemoryDef(liveOnEntry)
  ///    store %b
  /// }
  /// 3 = MemoryPhi(2, 1)
  /// MemoryUse(3)
  /// load %a
  ///
  /// calling this API on load(%a) will return the MemoryPhi, not the MemoryDef
  /// in the if (a) branch.
  virtual MemoryAccess *getClobberingMemoryAccess(const Instruction *) = 0;

  /// \brief Given a potentially clobbering memory access and a new location,
  /// calling this will give you the nearest dominating clobbering MemoryAccess
  /// (by skipping non-aliasing def links).
  ///
  /// This version of the function is mainly used to disambiguate phi translated
  /// pointers, where the value of a pointer may have changed from the initial
  /// memory access.  Note that this expects to be handed either a memory use,
  /// or an already potentially clobbering access.  Unlike the above API, if
  /// given a MemoryDef that clobbers the pointer as the starting access, it
  /// will return that MemoryDef, whereas the above would return the clobber
  /// starting from the use side of  the memory def.
  virtual MemoryAccess *getClobberingMemoryAccess(MemoryAccess *,
                                                  MemoryLocation &) = 0;

  /// \brief Given a memory access, invalidate anything this walker knows about
  /// that access.
  /// This API is used by walkers that store information to perform basic cache
  /// invalidation.  This will be called by MemorySSA at appropriate times for
  /// the walker it uses or returns through getWalker.
  virtual void invalidateInfo(MemoryAccess *){};

protected:
  MemorySSA *MSSA;
};

/// \brief A MemorySSAWalker that does no alias queries, or anything else. It
/// simply returns the links as they were constructed by the builder.
class DoNothingMemorySSAWalker final : public MemorySSAWalker {
public:
  MemoryAccess *getClobberingMemoryAccess(const Instruction *) override;
  MemoryAccess *getClobberingMemoryAccess(MemoryAccess *,
                                          MemoryLocation &) override;
};
typedef std::pair<MemoryAccess *, MemoryLocation> MemoryAccessPair;
typedef std::pair<const MemoryAccess *, MemoryLocation> ConstMemoryAccessPair;

/// \brief A MemorySSAWalker that does AA walks and caching of lookups to
/// disambiguate accesses.
class CachingMemorySSAWalker final : public MemorySSAWalker {
public:
  CachingMemorySSAWalker(MemorySSA *, AliasAnalysis *, DominatorTree *);
  virtual ~CachingMemorySSAWalker();
  MemoryAccess *getClobberingMemoryAccess(const Instruction *) override;
  MemoryAccess *getClobberingMemoryAccess(MemoryAccess *,
                                          MemoryLocation &) override;
  void invalidateInfo(MemoryAccess *) override;

protected:
  struct UpwardsMemoryQuery;
  MemoryAccess *doCacheLookup(const MemoryAccess *, const UpwardsMemoryQuery &,
                              const MemoryLocation &);

  void doCacheInsert(const MemoryAccess *, MemoryAccess *,
                     const UpwardsMemoryQuery &, const MemoryLocation &);

  void doCacheRemove(const MemoryAccess *, const UpwardsMemoryQuery &,
                     const MemoryLocation &);

private:
  MemoryAccessPair UpwardsDFSWalk(MemoryAccess *, const MemoryLocation &,
                                  UpwardsMemoryQuery &, bool);

  MemoryAccess *getClobberingMemoryAccess(MemoryAccess *,
                                          struct UpwardsMemoryQuery &);
  bool instructionClobbersQuery(const MemoryDef *, struct UpwardsMemoryQuery &,
                                const MemoryLocation &Loc) const;
  SmallDenseMap<ConstMemoryAccessPair, MemoryAccess *>
      CachedUpwardsClobberingAccess;
  DenseMap<const MemoryAccess *, MemoryAccess *> CachedUpwardsClobberingCall;
  AliasAnalysis *AA;
  DominatorTree *DT;
};

/// \brief Iterator base class used to implement const and non-const iterators
/// over the defining accesses of a MemoryAccess.
template <class T>
class memoryaccess_def_iterator_base
    : public iterator_facade_base<memoryaccess_def_iterator_base<T>,
                                  std::forward_iterator_tag, T, ptrdiff_t, T *,
                                  T *> {
  typedef typename memoryaccess_def_iterator_base::iterator_facade_base BaseT;

public:
  memoryaccess_def_iterator_base(T *Start) : Access(Start), ArgNo(0) {}
  memoryaccess_def_iterator_base() : Access(nullptr), ArgNo(0) {}
  bool operator==(const memoryaccess_def_iterator_base &Other) const {
    if (Access == nullptr)
      return Other.Access == nullptr;
    return Access == Other.Access && ArgNo == Other.ArgNo;
  }

  // This is a bit ugly, but for MemoryPHI's, unlike PHINodes, you can't get the
  // block from the operand in constant time (In a PHINode, the uselist has
  // both, so it's just subtraction).  We provide it as part of the
  // iterator to avoid callers having to linear walk to get the block.
  // If the operation becomes constant time on MemoryPHI's, this bit of
  // abstraction breaking should be removed.
  BasicBlock *getPhiArgBlock() const {
    MemoryPhi *MP = dyn_cast<MemoryPhi>(Access);
    assert(MP && "Tried to get phi arg block when not iterating over a PHI");
    return MP->getIncomingBlock(ArgNo);
  }
  typename BaseT::iterator::pointer operator*() const {
    assert(Access && "Tried to access past the end of our iterator");
    // Go to the first argument for phis, and the defining access for everything
    // else.
    if (MemoryPhi *MP = dyn_cast<MemoryPhi>(Access))
      return MP->getIncomingValue(ArgNo);
    return Access->getDefiningAccess();
  }
  using BaseT::operator++;
  memoryaccess_def_iterator &operator++() {
    assert(Access && "Hit end of iterator");
    if (MemoryPhi *MP = dyn_cast<MemoryPhi>(Access)) {
      if (++ArgNo >= MP->getNumIncomingValues()) {
        ArgNo = 0;
        Access = nullptr;
      }
    } else {
      Access = nullptr;
    }
    return *this;
  }

private:
  T *Access;
  unsigned ArgNo;
};

inline memoryaccess_def_iterator MemoryAccess::defs_begin() {
  return memoryaccess_def_iterator(this);
}
inline const_memoryaccess_def_iterator MemoryAccess::defs_begin() const {
  return const_memoryaccess_def_iterator(this);
}

inline memoryaccess_def_iterator MemoryAccess::defs_end() {
  return memoryaccess_def_iterator();
}

inline const_memoryaccess_def_iterator MemoryAccess::defs_end() const {
  return const_memoryaccess_def_iterator();
}

/// \brief GraphTraits for a MemoryAccess, which walks defs in the normal case,
/// and uses in the inverse case.
template <> struct GraphTraits<MemoryAccess *> {
  typedef MemoryAccess NodeType;
  typedef memoryaccess_def_iterator ChildIteratorType;

  static NodeType *getEntryNode(NodeType *N) { return N; }
  static inline ChildIteratorType child_begin(NodeType *N) {
    return N->defs_begin();
  }
  static inline ChildIteratorType child_end(NodeType *N) {
    return N->defs_end();
  }
};

template <> struct GraphTraits<Inverse<MemoryAccess *>> {
  typedef MemoryAccess NodeType;
  typedef MemoryAccess::iterator ChildIteratorType;

  static NodeType *getEntryNode(NodeType *N) { return N; }
  static inline ChildIteratorType child_begin(NodeType *N) {
    return N->user_begin();
  }
  static inline ChildIteratorType child_end(NodeType *N) {
    return N->user_end();
  }
};

/// \brief Provide an iterator that walks defs, giving both the memory access,
/// and the current pointer location, updating the pointer location as it
/// changes due to phi node translation.
///
/// This iterator, while somewhat specialized, is what most clients actually
/// want when walking upwards through MemorySSA def chains.  It takes a pair of
/// <MemoryAccess,MemoryLocation>, and walks defs, properly translating the
/// memory location through phi nodes for the user.
class upward_defs_iterator
    : public iterator_facade_base<upward_defs_iterator,
                                  std::forward_iterator_tag,
                                  const MemoryAccessPair> {
  typedef typename upward_defs_iterator::iterator_facade_base BaseT;

public:
  upward_defs_iterator(const MemoryAccessPair &Info)
      : DefIterator(Info.first), Location(Info.second),
        OriginalAccess(Info.first) {
    CurrentPair.first = nullptr;

    if (Info.first)
      WalkingPhi = isa<MemoryPhi>(Info.first);
    fillInCurrentPair();
  }
  upward_defs_iterator() : DefIterator(), Location(), OriginalAccess() {
    CurrentPair.first = nullptr;
  }
  bool operator==(const upward_defs_iterator &Other) const {
    return DefIterator == Other.DefIterator;
  }

  typename BaseT::iterator::reference operator*() const {
    assert(DefIterator != OriginalAccess->defs_end() &&
           "Tried to access past the end of our iterator");
    return CurrentPair;
  }
  using BaseT::operator++;

  upward_defs_iterator &operator++() {
    assert(DefIterator != OriginalAccess->defs_end() &&
           "Tried to access past the end of the iterator");
    ++DefIterator;
    if (DefIterator != OriginalAccess->defs_end())
      fillInCurrentPair();
    return *this;
  }

  BasicBlock *getPhiArgBlock() const { return DefIterator.getPhiArgBlock(); }

private:
  void fillInCurrentPair() {
    CurrentPair.first = *DefIterator;
    if (WalkingPhi && Location.Ptr) {
      PHITransAddr Translator(
          const_cast<Value *>(Location.Ptr),
          OriginalAccess->getBlock()->getModule()->getDataLayout(), nullptr);
      if (!Translator.PHITranslateValue(OriginalAccess->getBlock(),
                                        DefIterator.getPhiArgBlock(), nullptr,
                                        false))
        if (Translator.getAddr() != Location.Ptr) {
          CurrentPair.second = Location.getWithNewPtr(Translator.getAddr());
          return;
        }
    }
    CurrentPair.second = Location;
  }

  MemoryAccessPair CurrentPair;
  memoryaccess_def_iterator DefIterator;
  MemoryLocation Location;
  bool WalkingPhi;
  MemoryAccess *OriginalAccess;
};

inline upward_defs_iterator upward_defs_begin(const MemoryAccessPair &Pair) {
  return upward_defs_iterator(Pair);
}
inline upward_defs_iterator upward_defs_end() { return upward_defs_iterator(); }
}

#endif<|MERGE_RESOLUTION|>--- conflicted
+++ resolved
@@ -340,40 +340,6 @@
     llvm_unreachable("MemoryPhi's do not have a single defining access");
   }
 
-<<<<<<< HEAD
-/// \brief This is the number of incoming values currently in use
-///
-/// During SSA construction, we differentiate between this and NumPreds to
-/// know when the PHI node is fully constructed.
-unsigned int getNumIncomingValues() const { return (unsigned int)Operands.size(); }
-
-/// \brief Set the memory access of argument \p v of this phi node to be \p MA
-///
-/// This function updates use lists.
-void setIncomingValue(unsigned int v, MemoryAccess *MA) {
-	std::pair<BasicBlock *, MemoryAccess *> &Val = Operands[v];
-	// We need to update use lists.  Because our uses are not to specific
-	// operands, but instead to this MemoryAccess, and because a given memory
-	// access may appear multiple times in the phi argument list, we need to be
-	// careful not to remove the use of this phi, from MA, until we check to
-	// make sure MA does not appear elsewhere in the phi argument list.
-	if (Val.second != MA) {
-		if (Val.second) {
-			bool existsElsewhere = false;
-			for (unsigned i = 0, e = (unsigned int)Operands.size(); i != e; ++i) {
-				if (i == v)
-					continue;
-				if (Operands[i].second == Val.second)
-					existsElsewhere = true;
-			}
-			if (!existsElsewhere)
-				Val.second->removeUse(this);
-		}
-		MA->addUse(this);
-		Val.second = MA;
-	}
-}
-=======
   /// \brief This is the number of actual predecessors this phi node has.
   unsigned int getNumPreds() const { return NumPreds; }
 
@@ -382,7 +348,6 @@
   /// During SSA construction, we differentiate between this and NumPreds to
   /// know when the PHI node is fully constructed.
   unsigned int getNumIncomingValues() const { return Operands.size(); }
->>>>>>> 630d5e09
 
   /// \brief Set the memory access of argument \p v of this phi node to be \p MA
   ///
