//===-- MemorySSA.cpp - Memory SSA Builder---------------------------===//
//
//                     The LLVM Compiler Infrastructure
//
// This file is distributed under the University of Illinois Open Source
// License. See LICENSE.TXT for details.
//
//===----------------------------------------------------------------===//
//
// This file implements the MemorySSA class.
//
//===----------------------------------------------------------------===//
#include "llvm/Transforms/Scalar.h"
#include "llvm/ADT/DenseMap.h"
#include "llvm/ADT/DenseSet.h"
#include "llvm/ADT/DepthFirstIterator.h"
#include "llvm/ADT/GraphTraits.h"
#include "llvm/ADT/PostOrderIterator.h"
#include "llvm/ADT/SmallPtrSet.h"
#include "llvm/ADT/SmallSet.h"
#include "llvm/ADT/STLExtras.h"
#include "llvm/ADT/Statistic.h"
#include "llvm/Analysis/AliasAnalysis.h"
#include "llvm/Analysis/CFG.h"
#include "llvm/Analysis/GlobalsModRef.h"
#include "llvm/Analysis/IteratedDominanceFrontier.h"
#include "llvm/Analysis/MemoryLocation.h"
#include "llvm/Analysis/PHITransAddr.h"
#include "llvm/IR/AssemblyAnnotationWriter.h"
#include "llvm/IR/DataLayout.h"
#include "llvm/IR/Dominators.h"
#include "llvm/IR/GlobalVariable.h"
#include "llvm/IR/IRBuilder.h"
#include "llvm/IR/IntrinsicInst.h"
#include "llvm/IR/LLVMContext.h"
#include "llvm/IR/Metadata.h"
#include "llvm/IR/Module.h"
#include "llvm/IR/PatternMatch.h"
#include "llvm/Support/CommandLine.h"
#include "llvm/Support/Debug.h"
#include "llvm/Support/FormattedStream.h"
#include "MemorySSA.h"
#include <algorithm>
#include <queue>

#define DEBUG_TYPE "memoryssa"
using namespace llvm;
STATISTIC(NumClobberCacheLookups, "Number of Memory SSA version cache lookups");
STATISTIC(NumClobberCacheHits, "Number of Memory SSA version cache hits");
STATISTIC(NumClobberCacheInserts, "Number of MemorySSA version cache inserts");
INITIALIZE_PASS_WITH_OPTIONS_BEGIN(MemorySSAPrinterPass, "print-memoryssa",
                                   "Memory SSA", true, true)
INITIALIZE_PASS_DEPENDENCY(DominatorTreeWrapperPass)
INITIALIZE_PASS_DEPENDENCY(AAResultsWrapperPass)
INITIALIZE_PASS_DEPENDENCY(GlobalsAAWrapperPass)
INITIALIZE_PASS_END(MemorySSAPrinterPass, "print-memoryssa", "Memory SSA", true,
                    true)
INITIALIZE_PASS(MemorySSALazy, "memoryssalazy", "Memory SSA", true, true)

namespace llvm {

/// \brief An assembly annotator class to print Memory SSA information in
/// comments.
class MemorySSAAnnotatedWriter : public AssemblyAnnotationWriter {
  friend class MemorySSA;
  const MemorySSA *MSSA;

public:
  MemorySSAAnnotatedWriter(const MemorySSA *M) : MSSA(M) {}

  virtual void emitBasicBlockStartAnnot(const BasicBlock *BB,
                                        formatted_raw_ostream &OS) {
    MemoryAccess *MA = MSSA->getMemoryAccess(BB);
    if (MA)
      OS << "; " << *MA << "\n";
  }

  virtual void emitInstructionAnnot(const Instruction *I,
                                    formatted_raw_ostream &OS) {
    MemoryAccess *MA = MSSA->getMemoryAccess(I);
    if (MA)
      OS << "; " << *MA << "\n";
  }
};
}

namespace {
struct RenamePassData {
  DomTreeNode *DTN;
  DomTreeNode::const_iterator ChildIt;
  MemoryAccess *IncomingVal;

  RenamePassData(DomTreeNode *D, DomTreeNode::const_iterator It,
                 MemoryAccess *M)
      : DTN(D), ChildIt(It), IncomingVal(M) {}
  void swap(RenamePassData &RHS) {
    std::swap(DTN, RHS.DTN);
    std::swap(ChildIt, RHS.ChildIt);
    std::swap(IncomingVal, RHS.IncomingVal);
  }
};
}

namespace llvm {

/// \brief Rename a single basic block into MemorySSA form.
/// Uses the standard SSA renaming algorithm.
/// \returns The new incoming value.
MemoryAccess *MemorySSA::renameBlock(BasicBlock *BB,
                                     MemoryAccess *IncomingVal) {
  auto It = PerBlockAccesses.find(BB);
  // Skip most processing if the list is empty.
  if (It != PerBlockAccesses.end()) {
    auto &Accesses = It->second;
    for (auto &L : *Accesses) {
      if (isa<MemoryPhi>(L)) {
        IncomingVal = &L;
      } else if (MemoryUse *MU = dyn_cast<MemoryUse>(&L)) {
        MU->setDefiningAccess(IncomingVal);
      } else if (MemoryDef *MD = dyn_cast<MemoryDef>(&L)) {
        // We can't legally optimize defs, because we only allow single
        // memory phis/uses on operations, and if we optimize these, we can
        // end up with multiple reaching defs.  Uses do not have this
        // problem, since they do not produce a value
        MD->setDefiningAccess(IncomingVal);
        IncomingVal = MD;
      }
    }
  }

  // Pass through values to our successors
  for (auto S : successors(BB)) {
<<<<<<< HEAD
	  auto It = PerBlockAccesses.find(S);
	  // Rename the phi nodes in our successor block
	  if (It != PerBlockAccesses.end() && isa<MemoryPhi>(It->second->front())) {
		  auto &Accesses = It->second;
		  MemoryPhi *Phi = cast<MemoryPhi>(&Accesses->front());
		  int NumEdges = std::count(succ_begin(BB), succ_end(BB), S);
		  assert(NumEdges && "Must be at least one edge from Succ to BB!");
		  for (unsigned i = 0; i != NumEdges; ++i)
			  Phi->addIncoming(IncomingVal, BB);
	  }
=======
    auto It = PerBlockAccesses.find(S);
    // Rename the phi nodes in our successor block
    if (It != PerBlockAccesses.end() && isa<MemoryPhi>(It->second->front())) {
      auto &Accesses = It->second;
      MemoryPhi *Phi = cast<MemoryPhi>(&Accesses->front());
      unsigned NumEdges = std::count(succ_begin(BB), succ_end(BB), S);
      assert(NumEdges && "Must be at least one edge from Succ to BB!");
      for (unsigned i = 0; i != NumEdges; ++i)
        Phi->addIncoming(IncomingVal, BB);
    }
>>>>>>> 630d5e09
  }
  return IncomingVal;
}

/// \brief This is the standard SSA renaming algorithm.
///
/// We walk the dominator tree in preorder, renaming accesses, and then filling
/// in phi nodes in our successors.
void MemorySSA::renamePass(DomTreeNode *Root, MemoryAccess *IncomingVal,
                           SmallPtrSet<BasicBlock *, 16> &Visited) {
  SmallVector<RenamePassData, 32> WorkStack;
  IncomingVal = renameBlock(Root->getBlock(), IncomingVal);
  WorkStack.push_back({Root, Root->begin(), IncomingVal});
  Visited.insert(Root->getBlock());

  while (!WorkStack.empty()) {
    DomTreeNode *Node = WorkStack.back().DTN;
    DomTreeNode::const_iterator ChildIt = WorkStack.back().ChildIt;
    IncomingVal = WorkStack.back().IncomingVal;

    if (ChildIt == Node->end()) {
      WorkStack.pop_back();
    } else {
      DomTreeNode *Child = *ChildIt;
      ++WorkStack.back().ChildIt;
      BasicBlock *BB = Child->getBlock();
      Visited.insert(BB);
      IncomingVal = renameBlock(BB, IncomingVal);
      WorkStack.push_back({Child, Child->begin(), IncomingVal});
    }
  }
}

/// \brief Compute dominator levels, used by the phi insertion algorithm above.
void MemorySSA::computeDomLevels(DenseMap<DomTreeNode *, unsigned> &DomLevels) {
  for (auto DFI = df_begin(DT->getRootNode()), DFE = df_end(DT->getRootNode());
       DFI != DFE; ++DFI)
    DomLevels[*DFI] = DFI.getPathLength() - 1;
}

/// \brief This handles unreachable block acccesses by deleting phi nodes in
/// unreachable blocks, and marking all other unreachable MemoryAccess's as
/// being uses of the live on entry definition.
void MemorySSA::markUnreachableAsLiveOnEntry(BasicBlock *BB) {
  assert(!DT->isReachableFromEntry(BB) &&
         "Reachable block found while handling unreachable blocks");

  auto It = PerBlockAccesses.find(BB);
  if (It == PerBlockAccesses.end())
    return;

  auto &Accesses = It->second;
  for (auto AI = Accesses->begin(), AE = Accesses->end(); AI != AE;) {
    auto Next = std::next(AI);
    // If we have a phi, just remove it. We are going to replace all
    // users with live on entry.
    if (isa<MemoryPhi>(&*AI)) {
      Accesses->erase(AI);
    } else {
      AI->setDefiningAccess(LiveOnEntryDef);
    }
    AI = Next;
  }
}

MemorySSA::MemorySSA(Function &Func)
    : F(Func), LiveOnEntryDef(nullptr), nextID(0), builtAlready(false),
      Walker(nullptr) {}

MemorySSA::~MemorySSA() {
  InstructionToMemoryAccess.clear();
  PerBlockAccesses.clear();
  delete LiveOnEntryDef;
}
std::unique_ptr<MemorySSA::AccessListType> &
MemorySSA::getOrCreateAccessList(BasicBlock *BB) {
  auto Res = PerBlockAccesses.insert(std::make_pair(BB, nullptr));
  if (Res.second) {
    Res.first->second = make_unique<AccessListType>(); // AccessListType();
  }
  return Res.first->second;
}

MemorySSAWalker *MemorySSA::buildMemorySSA(AliasAnalysis *AA,
                                           DominatorTree *DT) {
  if (builtAlready)
    return Walker;
  else
    Walker = new CachingMemorySSAWalker(this, AA, DT);

  this->AA = AA;
  this->DT = DT;

  // We create an access to represent "live on entry", for things like
  // arguments or users of globals, where the memory they use is defined before
  // the beginning of the function. We do not actually insert it in to the IR.
  // We do not define a live on exit for the immediate uses, and thus our
  // semantics do *not* imply that something with no immediate uses can simply
  // be
  // removed.
  BasicBlock &StartingPoint = F.getEntryBlock();
  LiveOnEntryDef = new MemoryDef(nullptr, nullptr, &StartingPoint, nextID++);

  // We maintain lists of memory accesses per-block, trading memory for time. We
  // could just look up the memory access for every possible instruction in the
  // stream.
  SmallPtrSet<BasicBlock *, 32> DefiningBlocks;

  // Go through each block, figure out where defs occur, and chain together all
  // the accesses.
  for (auto &B : F) {
    AccessListType *Accesses = nullptr;
    for (auto &I : B) {
      MemoryAccess *MA = createNewAccess(&I, true);
      if (!MA)
        continue;
      if (isa<MemoryDef>(MA))
        DefiningBlocks.insert(&B);
      if (!Accesses)
        Accesses = getOrCreateAccessList(&B).get();
      Accesses->push_back(MA);
    }
  }

  // Determine where our MemoryPhi's should go
  IDFCalculator IDFs(*DT);
  IDFs.setDefiningBlocks(DefiningBlocks);
  SmallVector<BasicBlock *, 32> IDFBlocks;
  IDFs.calculate(IDFBlocks);

  // Now place MemoryPhi nodes.
  for (auto &BB : IDFBlocks) {
<<<<<<< HEAD
	  // Insert phi node
	  auto &Accesses = getOrCreateAccessList(BB);
	  MemoryPhi *Phi = new MemoryPhi(
									 BB, (unsigned int)std::distance(pred_begin(BB), pred_end(BB)), nextID++);
	  InstructionToMemoryAccess.insert(std::make_pair(BB, Phi));
	  // Phi's always are placed at the front of the block.
	  Accesses->push_front(Phi);
=======
    // Insert phi node
    auto &Accesses = getOrCreateAccessList(BB);
    MemoryPhi *Phi = new MemoryPhi(
        BB, std::distance(pred_begin(BB), pred_end(BB)), nextID++);
    InstructionToMemoryAccess.insert(std::make_pair(BB, Phi));
    // Phi's always are placed at the front of the block.
    Accesses->push_front(Phi);
>>>>>>> 630d5e09
  }

  // Now do regular SSA renaming on the MemoryDef/MemoryUse. Visited will get
  // filled in with all blocks.
  SmallPtrSet<BasicBlock *, 16> Visited;
  renamePass(DT->getRootNode(), LiveOnEntryDef, Visited);
  // Now optimize the MemoryUse's defining access to point to the nearest
  // dominating clobbering def.
  // This ensures that MemoryUse's that are killed by the same store are
  // immediate users of that store, one of the invariants we guarantee.
  for (auto DomNode : depth_first(DT)) {
    BasicBlock *BB = DomNode->getBlock();
    auto AI = PerBlockAccesses.find(BB);
    if (AI == PerBlockAccesses.end())
      continue;
    auto &Accesses = AI->second;
    for (auto &MA : *Accesses) {
      if (MemoryUse *MU = dyn_cast<MemoryUse>(&MA)) {
        auto RealVal = Walker->getClobberingMemoryAccess(MU->getMemoryInst());
        MU->setDefiningAccess(RealVal);
      }
    }
  }

  // Mark the uses in unreachable blocks as live on entry, so that they go
  // somewhere.
  for (auto &BB : F)
    if (!Visited.count(&BB))
      markUnreachableAsLiveOnEntry(&BB);

  builtAlready = true;
  return Walker;
}

static MemoryAccess *getDefiningAccess(MemoryAccess *MA) {
  if (isa<MemoryUse>(MA) || isa<MemoryDef>(MA))
    return MA->getDefiningAccess();
  else
    return nullptr;
}
static void setDefiningAccess(MemoryAccess *Of, MemoryAccess *To) {
  if (isa<MemoryUse>(Of) || isa<MemoryDef>(Of))
    Of->setDefiningAccess(To);
}

/// \brief Properly remove \p MA from all of MemorySSA's lookup tables.
///
/// Because of the way the intrusive list and use lists work, it is important to
/// do removal in the right order.
void MemorySSA::removeFromLookups(MemoryAccess *MA) {
  assert(MA->user_empty() &&
         "Trying to remove memory access that still has uses");
  setDefiningAccess(MA, nullptr);
  // Invalidate our walker's cache if necessary
  if (!isa<MemoryUse>(MA))
    Walker->invalidateInfo(MA);
  // The call below to erase will destroy MA, so we can't change the order we
  // are doing things here
  Instruction *MemoryInst = MA->getMemoryInst();
  if (MemoryInst)
    InstructionToMemoryAccess.erase(MemoryInst);
  auto &Accesses = PerBlockAccesses.find(MA->getBlock())->second;
  Accesses->erase(MA);
  if (Accesses->empty()) {
    PerBlockAccesses.erase(MA->getBlock());
  }
}

/// \brief Helper function to create new memory accesses
MemoryAccess *MemorySSA::createNewAccess(Instruction *I, bool ignoreNonMemory) {
  // Find out what affect this instruction has on memory.
  ModRefInfo ModRef = AA->getModRefInfo(I);
  bool def = false, use = false;
  if (ModRef & MRI_Mod)
    def = true;
  if (ModRef & MRI_Ref)
    use = true;

  // It's possible for an instruction to not modify memory at all. During
  // construction, we ignore them.
  if (ignoreNonMemory && !def && !use)
    return nullptr;

  assert((def || use) &&
         "Trying to create a memory access with a non-memory instruction");

  if (def) {
    MemoryDef *MD = new MemoryDef(nullptr, I, I->getParent(), nextID++);
    InstructionToMemoryAccess.insert(std::make_pair(I, MD));
    return MD;
  } else if (use) {
    MemoryUse *MU = new MemoryUse(nullptr, I, I->getParent());
    InstructionToMemoryAccess.insert(std::make_pair(I, MU));
    return MU;
  }

  llvm_unreachable("Not a memory instruction!");
}

MemoryAccess *MemorySSA::findDominatingDef(BasicBlock *UseBlock,
                                           enum InsertionPlace Where) {
  // Handle the initial case
  if (Where == Beginning)
    // The only thing that could define us at the beginning is a phi node
    if (MemoryAccess *Phi = getMemoryAccess(UseBlock))
      return Phi;

  DomTreeNode *CurrNode = DT->getNode(UseBlock);
  // Need to be defined by our dominator
  if (Where == Beginning)
    CurrNode = CurrNode->getIDom();
  Where = End;
  while (CurrNode) {
    auto It = PerBlockAccesses.find(CurrNode->getBlock());
    if (It != PerBlockAccesses.end()) {
      auto &Accesses = It->second;
      for (auto RAI = Accesses->rbegin(), RAE = Accesses->rend(); RAI != RAE;
           ++RAI) {
        if (isa<MemoryDef>(*RAI) || isa<MemoryPhi>(*RAI))
          return &*RAI;
      }
    }
    CurrNode = CurrNode->getIDom();
  }
  return LiveOnEntryDef;
}

MemoryAccess *MemorySSA::addNewMemoryUse(Instruction *Use,
                                         enum InsertionPlace Where) {
  BasicBlock *UseBlock = Use->getParent();
  MemoryAccess *DefiningDef = findDominatingDef(UseBlock, Where);
  auto &Accesses = getOrCreateAccessList(UseBlock);
  MemoryAccess *MA = createNewAccess(Use);

  // Set starting point, then optimize to get correct answer.
  MA->setDefiningAccess(DefiningDef);
  auto RealVal = Walker->getClobberingMemoryAccess(MA->getMemoryInst());
  MA->setDefiningAccess(RealVal);

  // Easy case
  if (Where == Beginning) {
    auto AI = Accesses->begin();
    while (isa<MemoryPhi>(AI))
      ++AI;
    Accesses->insert(AI, MA);
  } else {
    Accesses->push_back(MA);
  }
  return MA;
}

MemoryAccess *MemorySSA::replaceMemoryAccessWithNewAccess(
    MemoryAccess *Replacee, Instruction *Replacer, enum InsertionPlace Where) {
  BasicBlock *ReplacerBlock = Replacer->getParent();

  auto &Accesses = getOrCreateAccessList(ReplacerBlock);
  if (Where == Beginning) {
    // Access must go after the first phi
    auto AI = Accesses->begin();
    while (AI != Accesses->end()) {
      if (!isa<MemoryPhi>(AI))
        break;
      ++AI;
    }
    return replaceMemoryAccessWithNewAccess(Replacee, Replacer, AI);
  } else {
    return replaceMemoryAccessWithNewAccess(Replacee, Replacer,
                                            Accesses->end());
  }
}

MemoryAccess *MemorySSA::replaceMemoryAccessWithNewAccess(
    MemoryAccess *Replacee, Instruction *Replacer,
    const AccessListType::iterator &Where) {

  BasicBlock *ReplacerBlock = Replacer->getParent();
  MemoryAccess *MA = nullptr;
  MemoryAccess *DefiningAccess = getDefiningAccess(Replacee);

  // Handle the case we are replacing a phi node, in which case, we don't kill
  // the phi node
  if (DefiningAccess == nullptr) {
    assert(isa<MemoryPhi>(Replacee) &&
           "Should have been a phi node if we can't get a defining access");
    assert(DT->dominates(Replacee->getBlock(), ReplacerBlock) &&
           "Need to reuse PHI for defining access, but it will not dominate "
           "replacing instruction");
    DefiningAccess = Replacee;
  }

  MA = createNewAccess(Replacer);
  MA->setDefiningAccess(DefiningAccess);
  auto It = PerBlockAccesses.find(ReplacerBlock);
  assert(It != PerBlockAccesses.end() &&
         "Can't use iterator insertion for brand new block");
  auto &Accesses = It->second;
  Accesses->insert(Where, MA);
  replaceMemoryAccess(Replacee, MA);
  return MA;
}

/// \brief Returns true if \p Replacer dominates \p Replacee .
bool MemorySSA::dominatesUse(const MemoryAccess *Replacer,
                             const MemoryAccess *Replacee) const {
  if (isa<MemoryUse>(Replacee) || isa<MemoryDef>(Replacee))
    return DT->dominates(Replacer->getBlock(), Replacee->getBlock());
  const MemoryPhi *MP = cast<MemoryPhi>(Replacee);
  // For a phi node, the use occurs in the predecessor block of the phi node.
  // Since we may occur multiple times in the phi node, we have to check each
  // operand to ensure Replacer dominates each operand where Replacee occurs.
  for (const auto &Arg : MP->operands())
    if (Arg.second == Replacee)
      if (!DT->dominates(Replacer->getBlock(), Arg.first))
        return false;
  return true;
}

/// \brief Replace all occurrences of \p Replacee with \p Replacer in a PHI
/// node.
/// \return true if we replaced all operands of the phi node.
bool MemorySSA::replaceAllOccurrences(MemoryPhi *P, MemoryAccess *Replacee,
                                      MemoryAccess *Replacer) {
  bool ReplacedAllValues = true;
  for (unsigned i = 0, e = P->getNumIncomingValues(); i != e; ++i) {
    if (P->getIncomingValue(i) == Replacee)
      P->setIncomingValue(i, Replacer);
    else
      ReplacedAllValues = false;
  }
  return ReplacedAllValues;
}

void MemorySSA::replaceMemoryAccess(MemoryAccess *Replacee,
                                    MemoryAccess *Replacer) {

  // If we don't replace all phi node entries, we can't remove it.
  bool replacedAllPhiEntries = true;
  // If we are replacing a phi node, we may still actually use it, since we
  // may now be defined in terms of it.
  bool usedByReplacee = getDefiningAccess(Replacer) == Replacee;

  // Just to note: We can replace the live on entry def, unlike removing it, so
  // we don't assert here, but it's almost always a bug, unless you are
  // inserting a load/store in a block that dominates the rest of the program.
  for (auto U : Replacee->users()) {
    if (U == Replacer)
      continue;
    assert(dominatesUse(Replacer, Replacee) &&
           "Definitions will not dominate uses in replacement!");
    if (MemoryPhi *MP = dyn_cast<MemoryPhi>(U)) {
      if (replaceAllOccurrences(MP, Replacee, Replacer))
        replacedAllPhiEntries = true;
    } else {
      U->setDefiningAccess(Replacer);
    }
  }
  // Kill our dead replacee if it's really dead
  if (replacedAllPhiEntries && !usedByReplacee) {
    removeFromLookups(Replacee);
  }
}

#ifndef NDEBUG
/// \brief Returns true if a phi is defined by the same value on all edges
static bool onlySingleValue(MemoryPhi *MP) {
  MemoryAccess *MA = nullptr;

  for (const auto &Arg : MP->operands()) {
    if (!MA)
      MA = Arg.second;
    else if (MA != Arg.second)
      return false;
  }
  return true;
}
#endif

void MemorySSA::removeMemoryAccess(MemoryAccess *MA) {
  assert(MA != LiveOnEntryDef && "Trying to remove the live on entry def");
  // We can only delete phi nodes if they are use empty
  if (MemoryPhi *MP = dyn_cast<MemoryPhi>(MA)) {
    // This code only used in assert builds
    (void)MP;
    assert(MP->user_empty() && "We can't delete memory phis that still have "
                               "uses, we don't know where the uses should "
                               "repoint to!");
    assert((MP->user_empty() || onlySingleValue(MP)) &&
           "This phi still points to multiple values, "
           "which means it is still needed");
  } else {
    MemoryAccess *DefiningAccess = getDefiningAccess(MA);
    // Re-point the uses at our defining access
    for (auto U : MA->users()) {
      assert(dominatesUse(DefiningAccess, U) &&
             "Definitions will not dominate uses in removal!");
      if (MemoryPhi *MP = dyn_cast<MemoryPhi>(U)) {
        replaceAllOccurrences(MP, MA, DefiningAccess);
      } else {
        U->setDefiningAccess(DefiningAccess);
      }
    }
  }

  // The call below to erase will destroy MA, so we can't change the order we
  // are doing things here
  removeFromLookups(MA);
}

void MemorySSA::print(raw_ostream &OS) const {
	errs() << "cannot print MemorySSA with LLVM 3.8\n";
}

void MemorySSA::dump() const {
	errs() << "cannot print MemorySSA with LLVM 3.8\n";
}

/// \brief Verify the domination properties of MemorySSA by checking that each
/// definition dominates all of its uses.
void MemorySSA::verifyDomination(Function &F) {
  for (auto &B : F) {
    // Phi nodes are attached to basic blocks
    MemoryAccess *MA = getMemoryAccess(&B);
    if (MA) {
      MemoryPhi *MP = cast<MemoryPhi>(MA);
      for (const auto &U : MP->users()) {
        BasicBlock *UseBlock;
        // Phi operands are used on edges, we simulate the right domination by
        // acting as if the use occurred at the end of the predecessor block.
        if (MemoryPhi *P = dyn_cast<MemoryPhi>(U)) {
          for (const auto &Arg : P->operands()) {
            if (Arg.second == MP) {
              UseBlock = Arg.first;
              break;
            }
          }
        } else {
          UseBlock = U->getBlock();
        }
        assert(DT->dominates(MP->getBlock(), UseBlock) &&
               "Memory PHI does not dominate it's uses");
      }
    }
    for (auto &I : B) {
      MA = getMemoryAccess(&I);
      if (MA) {
        if (MemoryDef *MD = dyn_cast<MemoryDef>(MA))
          for (const auto &U : MD->users()) {
            BasicBlock *UseBlock;
            // Things are allowed to flow to phi nodes over their predecessor
            // edge.
            if (MemoryPhi *P = dyn_cast<MemoryPhi>(U)) {
              for (const auto &Arg : P->operands()) {
                if (Arg.second == MD) {
                  UseBlock = Arg.first;
                  break;
                }
              }
            } else {
              UseBlock = U->getBlock();
            }
            assert(DT->dominates(MD->getBlock(), UseBlock) &&
                   "Memory Def does not dominate it's uses");
          }
      }
    }
  }
}

/// \brief Verify the def-use lists in MemorySSA, by verifying that \p Use
/// appears in the use list of \p Def.
void MemorySSA::verifyUseInDefs(MemoryAccess *Def, MemoryAccess *Use) {
  // The live on entry use may cause us to get a NULL def here
  if (Def == nullptr) {
    assert(isLiveOnEntryDef(Use) &&
           "Null def but use not point to live on entry def");
    return;
  }
  assert(Def->hasUse(Use) && "Did not find use in def's use list");
}

/// \brief Verify the immediate use information, by walking all the memory
/// accesses and verifying that, for each use, it appears in the
/// appropriate def's use list
void MemorySSA::verifyDefUses(Function &F) {
  for (auto &B : F) {
    // Phi nodes are attached to basic blocks
    MemoryAccess *MA = getMemoryAccess(&B);
    if (MA) {
      assert(isa<MemoryPhi>(MA) &&
             "Something other than phi node on basic block");
      MemoryPhi *MP = cast<MemoryPhi>(MA);
      for (unsigned i = 0, e = MP->getNumIncomingValues(); i != e; ++i)
        verifyUseInDefs(MP->getIncomingValue(i), MP);
    }
    for (auto &I : B) {
      MA = getMemoryAccess(&I);
      if (MA) {
        if (MemoryPhi *MP = dyn_cast<MemoryPhi>(MA)) {
          for (unsigned i = 0, e = MP->getNumIncomingValues(); i != e; ++i)
            verifyUseInDefs(MP->getIncomingValue(i), MP);
        } else {
          verifyUseInDefs(MA->getDefiningAccess(), MA);
        }
      }
    }
  }
}

MemoryAccess *MemorySSA::getMemoryAccess(const Value *I) const {
  return InstructionToMemoryAccess.lookup(I);
}

/// \brief Determine, for two memory accesses in the same block,
/// whether \p Dominator dominates \p Dominatee.
/// \returns True if \p Dominator dominates \p Dominatee.
bool MemorySSA::locallyDominates(const MemoryAccess *Dominator,
                                 const MemoryAccess *Dominatee) const {

  assert((Dominator->getBlock() == Dominatee->getBlock()) &&
         "Asking for local domination when accesses are in different blocks!");
  // Get the access list for the block
  const auto *AccessList = getBlockAccesses(Dominator->getBlock());
  AccessListType::const_reverse_iterator It(Dominator->getIterator());

  // If we hit the beginning of the access list before we hit dominatee, we must
  // dominate it
  while (It != AccessList->rend()) {
    if (&*It == Dominatee)
      return false;
    ++It;
  }
  return true;
}

void MemoryDef::print(raw_ostream &OS) const {
  MemoryAccess *UO = getDefiningAccess();

  OS << getID() << " = "
     << "MemoryDef(";
  if (UO && UO->getID() != 0)
    OS << UO->getID();
  else
    OS << "liveOnEntry";
  OS << ")";
}

void MemoryPhi::print(raw_ostream &OS) const {
  OS << getID() << " = "
     << "MemoryPhi(";
  for (unsigned int i = 0, e = getNumIncomingValues(); i != e; ++i) {
    BasicBlock *BB = getIncomingBlock(i);
    MemoryAccess *MA = getIncomingValue(i);
    OS << "{";
    if (BB->hasName())
      OS << BB->getName();
    else
      BB->printAsOperand(OS, false);
    OS << ",";
    assert((isa<MemoryDef>(MA) || isa<MemoryPhi>(MA)) &&
           "Phi node should have referred to def or another phi");
    if (MA->getID() != 0)
      OS << MA->getID();
    else
      OS << "liveOnEntry";
    OS << "}";
    if (i + 1 < e)
      OS << ",";
  }
  OS << ")";
}

MemoryAccess::~MemoryAccess() {}

void MemoryUse::print(raw_ostream &OS) const {
  MemoryAccess *UO = getDefiningAccess();
  OS << "MemoryUse(";
  if (UO && UO->getID() != 0)
    OS << UO->getID();
  else
    OS << "liveOnEntry";
  OS << ")";
}

void MemoryAccess::dump() const {
  print(dbgs());
  dbgs() << "\n";
}

char MemorySSAPrinterPass::ID = 0;

MemorySSAPrinterPass::MemorySSAPrinterPass() : FunctionPass(ID) {
  initializeMemorySSAPrinterPassPass(*PassRegistry::getPassRegistry());
}

void MemorySSAPrinterPass::releaseMemory() {
  delete MSSA;
  delete Walker;
}

void MemorySSAPrinterPass::getAnalysisUsage(AnalysisUsage &AU) const {
  AU.setPreservesAll();
  AU.addRequired<AAResultsWrapperPass>();
  AU.addRequired<DominatorTreeWrapperPass>();
  AU.addPreserved<DominatorTreeWrapperPass>();
  AU.addPreserved<GlobalsAAWrapperPass>();
}

bool MemorySSAPrinterPass::doInitialization(Module &M) {

  VerifyMemorySSA =
      M.getContext()
          .template getOption<bool, MemorySSAPrinterPass,
                              &MemorySSAPrinterPass::VerifyMemorySSA>();
  return false;
}

void MemorySSAPrinterPass::registerOptions() {
  OptionRegistry::registerOption<bool, MemorySSAPrinterPass,
                                 &MemorySSAPrinterPass::VerifyMemorySSA>(
      "verify-memoryssa", "Run the Memory SSA verifier", false);
}

void MemorySSAPrinterPass::print(raw_ostream &OS, const Module *M) const {
  MSSA->print(OS);
}

bool MemorySSAPrinterPass::runOnFunction(Function &F) {
  this->F = &F;
  MSSA = new MemorySSA(F);
  AliasAnalysis *AA = &getAnalysis<AAResultsWrapperPass>().getAAResults();
  DominatorTree *DT = &getAnalysis<DominatorTreeWrapperPass>().getDomTree();
  Walker = MSSA->buildMemorySSA(AA, DT);

  if (VerifyMemorySSA) {
    MSSA->verifyDefUses(F);
    MSSA->verifyDomination(F);
  }

  return false;
}

char MemorySSALazy::ID = 0;

MemorySSALazy::MemorySSALazy() : FunctionPass(ID) {
  initializeMemorySSALazyPass(*PassRegistry::getPassRegistry());
}

void MemorySSALazy::releaseMemory() { delete MSSA; }

bool MemorySSALazy::runOnFunction(Function &F) {
  MSSA = new MemorySSA(F);
  return false;
}

MemorySSAWalker::MemorySSAWalker(MemorySSA *M) : MSSA(M) {}

CachingMemorySSAWalker::CachingMemorySSAWalker(MemorySSA *M, AliasAnalysis *A,
                                               DominatorTree *D)
    : MemorySSAWalker(M), AA(A), DT(D) {}

CachingMemorySSAWalker::~CachingMemorySSAWalker() {
  CachedUpwardsClobberingAccess.clear();
  CachedUpwardsClobberingCall.clear();
}

struct CachingMemorySSAWalker::UpwardsMemoryQuery {
  // True if we saw a phi whose predecessor was a backedge
  bool SawBackedgePhi;
  // True if our original query started off as a call
  bool isCall;
  // The pointer location we started the query with. This will be
  // empty if isCall is true.
  MemoryLocation StartingLoc;
  // This is the instruction we were querying about.
  const Instruction *Inst;
  // Set of visited Instructions for this query.
  DenseSet<MemoryAccessPair> Visited;
  // Set of visited call accesses for this query This is separated out because
  // you can always cache and lookup the result of call queries (IE when
  // isCall == true) for every call in the chain. The calls have no AA
  // location associated with them with them, and thus, no context dependence.
  SmallPtrSet<const MemoryAccess *, 32> VisitedCalls;
  // The MemoryAccess we actually got called with, used to test local domination
  const MemoryAccess *OriginalAccess;
  // The Datalayout for the module we started in
  const DataLayout *DL;
};

void CachingMemorySSAWalker::doCacheRemove(const MemoryAccess *M,
                                           const UpwardsMemoryQuery &Q,
                                           const MemoryLocation &Loc) {
  if (Q.isCall)
    CachedUpwardsClobberingCall.erase(M);
  else
    CachedUpwardsClobberingAccess.erase({M, Loc});
}

void CachingMemorySSAWalker::doCacheInsert(const MemoryAccess *M,
                                           MemoryAccess *Result,
                                           const UpwardsMemoryQuery &Q,
                                           const MemoryLocation &Loc) {
  ++NumClobberCacheInserts;
  if (Q.isCall)
    CachedUpwardsClobberingCall[M] = Result;
  else
    CachedUpwardsClobberingAccess[{M, Loc}] = Result;
}

MemoryAccess *CachingMemorySSAWalker::doCacheLookup(const MemoryAccess *M,
                                                    const UpwardsMemoryQuery &Q,
                                                    const MemoryLocation &Loc) {
  ++NumClobberCacheLookups;
  MemoryAccess *Result = nullptr;

  if (Q.isCall)
    Result = CachedUpwardsClobberingCall.lookup(M);
  else
    Result = CachedUpwardsClobberingAccess.lookup({M, Loc});

  if (Result) {
    ++NumClobberCacheHits;
    return Result;
  }
  return nullptr;
}

/// \brief Return true if \p QueryInst could possibly have a Mod result with \p
/// DefInst.
static bool possiblyAffectedBy(const Instruction *QueryInst,
                               const Instruction *DefInst) {
  if (isa<LoadInst>(DefInst) && isa<LoadInst>(QueryInst)) {
    const LoadInst *DefLI = cast<LoadInst>(DefInst);
    const LoadInst *QueryLI = cast<LoadInst>(QueryInst);
    // A non-volatile load can't be clobbered by a volatile one unless the
    // volatile one is ordered.
    if (!QueryLI->isVolatile() && DefLI->isVolatile())
      return DefLI->getOrdering() > Unordered;
  }
  return true;
}

bool CachingMemorySSAWalker::instructionClobbersQuery(
    const MemoryDef *MD, struct UpwardsMemoryQuery &Q,
    const MemoryLocation &Loc) const {
  Instruction *DefMemoryInst = MD->getMemoryInst();
  assert(DefMemoryInst && "Defining instruction not actually an instruction");

  if (!Q.isCall) {
    // Okay, well, see if it's a volatile load vs non-volatile load
    // situation.
    if (possiblyAffectedBy(Q.Inst, DefMemoryInst))
      // Check whether our memory location is modified by this instruction
      if (AA->getModRefInfo(DefMemoryInst, Loc) & MRI_Mod)
        return true;
  } else {
    // If this is a call, try then mark it for caching
    if (ImmutableCallSite(DefMemoryInst)) {
      Q.VisitedCalls.insert(MD);
    }
    if (AA->getModRefInfo(DefMemoryInst, ImmutableCallSite(Q.Inst)) !=
        MRI_NoModRef)
      return true;
  }
  return false;
}

MemoryAccessPair CachingMemorySSAWalker::UpwardsDFSWalk(
    MemoryAccess *StartingAccess, const MemoryLocation &Loc,
    UpwardsMemoryQuery &Q, bool FollowingBackedge) {
  MemoryAccess *ModifyingAccess = nullptr;

  auto DFI = df_begin(StartingAccess);
  for (auto DFE = df_end(StartingAccess); DFI != DFE;) {
    MemoryAccess *CurrAccess = *DFI;
    if (MSSA->isLiveOnEntryDef(CurrAccess))
      return {CurrAccess, Loc};
    if (auto CacheResult = doCacheLookup(CurrAccess, Q, Loc)) {
      return {CacheResult, Loc};
    }
    // If this is a MemoryDef, check whether it clobbers our current query.
    if (MemoryDef *MD = dyn_cast<MemoryDef>(CurrAccess)) {
      // If we hit the top, stop following this path
      // While we can do lookups, we can't sanely do inserts here unless we
      // were to track every thing we saw along the way, since we don't
      // know where we will stop.
      if (instructionClobbersQuery(MD, Q, Loc)) {
        ModifyingAccess = CurrAccess;
        break;
      }
    }
    // We need to know whether it is a phi so we can track backedges.
    // Otherwise, walk all upward defs.
    bool IsPhi = isa<MemoryPhi>(CurrAccess);
    // Recurse on PHI nodes, since we need to change locations.
    // TODO: Allow graphtraits on pairs, which would turn this whole function
    // into a normal single depth first walk.
    if (IsPhi) {
      MemoryAccess *FirstDef = nullptr;
      DFI = DFI.skipChildren();
      const MemoryAccessPair PHIPair(CurrAccess, Loc);
      if (Q.Visited.count(PHIPair))
        return PHIPair;
      for (auto MPI = upward_defs_begin(PHIPair), MPE = upward_defs_end();
           MPI != MPE; ++MPI) {
        bool Backedge = false;
        // Don't follow this path again if we've followed it once
        if (!Q.Visited.insert(*MPI).second)
          continue;
        if (IsPhi && !FollowingBackedge &&
            DT->dominates(CurrAccess->getBlock(), MPI.getPhiArgBlock()))
          Backedge = true;
        MemoryAccessPair CurrentPair =
            UpwardsDFSWalk(MPI->first, MPI->second, Q, Backedge);
        // All the phi arguments should reach the same point if we can bypass
        // this phi.  The alternative is that they hit this phi node, which
        // means we can skip this argument.
        if (FirstDef && (CurrentPair.first != PHIPair.first &&
                         FirstDef != CurrentPair.first)) {
          ModifyingAccess = CurrAccess;
          break;
        } else if (!FirstDef) {
          FirstDef = CurrentPair.first;
        }
      }
    } else {
      // You can't call skipchildren and also increment the iterator
      ++DFI;
    }
  }
  if (!ModifyingAccess)
    return {MSSA->getLiveOnEntryDef(), Q.StartingLoc};
  const BasicBlock *OriginalBlock = Q.OriginalAccess->getBlock();
  unsigned N = DFI.getPathLength();
  MemoryAccess *FinalAccess = ModifyingAccess;

  for (; N != 0; --N) {
    ModifyingAccess = DFI.getPath(N - 1);
    BasicBlock *CurrBlock = ModifyingAccess->getBlock();
    if (!FollowingBackedge)
      doCacheInsert(ModifyingAccess, FinalAccess, Q, Loc);
    if (DT->dominates(CurrBlock, OriginalBlock) &&
        (CurrBlock != OriginalBlock || !FollowingBackedge ||
         MSSA->locallyDominates(ModifyingAccess, Q.OriginalAccess)))
      break;
  }
  // Cache everything else on the way back
  for (; N != 0; --N) {
    MemoryAccess *CacheAccess = DFI.getPath(N - 1);
    doCacheInsert(CacheAccess, ModifyingAccess, Q, Loc);
  }
  assert(Q.Visited.size() < 1000 && "Visited too much");

  return {ModifyingAccess, Loc};
}


/// \brief Walk the use-def chains starting at \p MA and find
/// the MemoryAccess that actually clobbers Loc.
///
/// \returns our clobbering memory access

MemoryAccess *CachingMemorySSAWalker::getClobberingMemoryAccess(
    MemoryAccess *StartingAccess, struct UpwardsMemoryQuery &Q) {
  return UpwardsDFSWalk(StartingAccess, Q.StartingLoc, Q, false).first;
}


MemoryAccess *
CachingMemorySSAWalker::getClobberingMemoryAccess(MemoryAccess *StartingAccess,
                                                  MemoryLocation &Loc) {
  if (isa<MemoryPhi>(StartingAccess))
    return StartingAccess;
  if (MSSA->isLiveOnEntryDef(StartingAccess))
    return StartingAccess;

  Instruction *I = StartingAccess->getMemoryInst();

  struct UpwardsMemoryQuery Q;
  // Conservatively, fences are always clobbers, so don't perform the walk if we
  // hit a fence.
  if (isa<FenceInst>(I))
    return StartingAccess;

  Q.OriginalAccess = StartingAccess;
  Q.StartingLoc = Loc;
  Q.Inst = StartingAccess->getMemoryInst();
  Q.isCall = false;
  Q.DL = &Q.Inst->getParent()->getModule()->getDataLayout();

  auto CacheResult = doCacheLookup(StartingAccess, Q, Q.StartingLoc);
  if (CacheResult)
    return CacheResult;

  // Unlike the other function, do not walk to the def of a def, because we are
  // handed
  // something we already believe is the clobbering access.
  if (isa<MemoryUse>(StartingAccess))
    StartingAccess = StartingAccess->getDefiningAccess();

  MemoryAccess *FinalAccess = getClobberingMemoryAccess(StartingAccess, Q);
  doCacheInsert(Q.OriginalAccess, FinalAccess, Q, Q.StartingLoc);
  DEBUG(dbgs() << "Starting Memory SSA clobber for " << *I << " is ");
  DEBUG(dbgs() << *StartingAccess << "\n");
  DEBUG(dbgs() << "Final Memory SSA clobber for " << *I << " is ");
  DEBUG(dbgs() << *FinalAccess << "\n");

  return FinalAccess;
}

MemoryAccess *
CachingMemorySSAWalker::getClobberingMemoryAccess(const Instruction *I) {

  MemoryAccess *StartingAccess = MSSA->getMemoryAccess(I);

  // There should be no way to lookup an instruction and get a phi as the
  // access, since we only map BB's to PHI's.
  assert(!isa<MemoryPhi>(StartingAccess));

  struct UpwardsMemoryQuery Q;
  Q.OriginalAccess = StartingAccess;

  // First extract our location, then start walking until it is
  // clobbered
  // For calls, we store the call instruction we started with in
  // Loc.Ptr
  MemoryLocation Loc(I);
  // We can't sanely do anything with a FenceInst, they conservatively
  // clobber all memory, and have no locations to get pointers from to
  // try to disambiguate
  if (isa<FenceInst>(I)) {
    return StartingAccess;
  } else if (ImmutableCallSite(I)) {
    Q.isCall = true;
    Q.Inst = I;
  } else {
    Q.isCall = false;
    Q.StartingLoc = MemoryLocation::get(I);
    Q.Inst = I;
  }
  Q.DL = &Q.Inst->getParent()->getModule()->getDataLayout();
  auto CacheResult = doCacheLookup(StartingAccess, Q, Q.StartingLoc);
  if (CacheResult)
    return CacheResult;

  // Short circuit invariant loads
  if (const LoadInst *LI = dyn_cast<LoadInst>(I))
    if (LI->getMetadata(LLVMContext::MD_invariant_load) != nullptr) {
      doCacheInsert(StartingAccess, MSSA->getLiveOnEntryDef(), Q,
                    Q.StartingLoc);
      return MSSA->getLiveOnEntryDef();
    }

  // Start with the thing we already think clobbers this location
  StartingAccess = StartingAccess->getDefiningAccess();

  // At this point, StartingAccess may be the live on entry def.
  // If it is, we will not get a better result.
  if (MSSA->isLiveOnEntryDef(StartingAccess))
    return StartingAccess;
  MemoryAccess *FinalAccess = getClobberingMemoryAccess(StartingAccess, Q);

  doCacheInsert(Q.OriginalAccess, FinalAccess, Q, Q.StartingLoc);
  if (Q.isCall) {
    for (const auto &C : Q.VisitedCalls)
      doCacheInsert(C, FinalAccess, Q, Q.StartingLoc);
  }

  DEBUG(dbgs() << "Starting Memory SSA clobber for " << *I << " is ");
  DEBUG(dbgs() << *StartingAccess << "\n");
  DEBUG(dbgs() << "Final Memory SSA clobber for " << *I << " is ");
  DEBUG(dbgs() << *FinalAccess << "\n");

  return FinalAccess;
}

void CachingMemorySSAWalker::invalidateInfo(MemoryAccess *MA) {
  UpwardsMemoryQuery Q;
  if (!isa<MemoryPhi>(MA)) {
    Instruction *I = MA->getMemoryInst();
    if (ImmutableCallSite(I)) {
      Q.isCall = true;
      Q.Inst = I;
    } else {
      Q.isCall = false;
      Q.StartingLoc = MemoryLocation::get(I);
      Q.Inst = I;
    }
  }

  doCacheRemove(MA, Q, Q.StartingLoc);
}

MemoryAccess *
DoNothingMemorySSAWalker::getClobberingMemoryAccess(const Instruction *I) {
  MemoryAccess *MA = MSSA->getMemoryAccess(I);
  if (isa<MemoryPhi>(MA))
    return MA;
  return MA->getDefiningAccess();
}

MemoryAccess *DoNothingMemorySSAWalker::getClobberingMemoryAccess(
    MemoryAccess *StartingAccess, MemoryLocation &) {
  if (isa<MemoryPhi>(StartingAccess))
    return StartingAccess;
  return StartingAccess->getDefiningAccess();
}
}<|MERGE_RESOLUTION|>--- conflicted
+++ resolved
@@ -130,18 +130,6 @@
 
   // Pass through values to our successors
   for (auto S : successors(BB)) {
-<<<<<<< HEAD
-	  auto It = PerBlockAccesses.find(S);
-	  // Rename the phi nodes in our successor block
-	  if (It != PerBlockAccesses.end() && isa<MemoryPhi>(It->second->front())) {
-		  auto &Accesses = It->second;
-		  MemoryPhi *Phi = cast<MemoryPhi>(&Accesses->front());
-		  int NumEdges = std::count(succ_begin(BB), succ_end(BB), S);
-		  assert(NumEdges && "Must be at least one edge from Succ to BB!");
-		  for (unsigned i = 0; i != NumEdges; ++i)
-			  Phi->addIncoming(IncomingVal, BB);
-	  }
-=======
     auto It = PerBlockAccesses.find(S);
     // Rename the phi nodes in our successor block
     if (It != PerBlockAccesses.end() && isa<MemoryPhi>(It->second->front())) {
@@ -152,7 +140,6 @@
       for (unsigned i = 0; i != NumEdges; ++i)
         Phi->addIncoming(IncomingVal, BB);
     }
->>>>>>> 630d5e09
   }
   return IncomingVal;
 }
@@ -285,15 +272,6 @@
 
   // Now place MemoryPhi nodes.
   for (auto &BB : IDFBlocks) {
-<<<<<<< HEAD
-	  // Insert phi node
-	  auto &Accesses = getOrCreateAccessList(BB);
-	  MemoryPhi *Phi = new MemoryPhi(
-									 BB, (unsigned int)std::distance(pred_begin(BB), pred_end(BB)), nextID++);
-	  InstructionToMemoryAccess.insert(std::make_pair(BB, Phi));
-	  // Phi's always are placed at the front of the block.
-	  Accesses->push_front(Phi);
-=======
     // Insert phi node
     auto &Accesses = getOrCreateAccessList(BB);
     MemoryPhi *Phi = new MemoryPhi(
@@ -301,7 +279,6 @@
     InstructionToMemoryAccess.insert(std::make_pair(BB, Phi));
     // Phi's always are placed at the front of the block.
     Accesses->push_front(Phi);
->>>>>>> 630d5e09
   }
 
   // Now do regular SSA renaming on the MemoryDef/MemoryUse. Visited will get
