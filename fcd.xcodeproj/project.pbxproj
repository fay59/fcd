// !$*UTF8*$!
{
	archiveVersion = 1;
	classes = {
	};
	objectVersion = 46;
	objects = {

/* Begin PBXBuildFile section */
		DC1517221B190096009DE513 /* symbolic_expr.cpp in Sources */ = {isa = PBXBuildFile; fileRef = DC1517211B190096009DE513 /* symbolic_expr.cpp */; };
		DC22FADD1BAC4E3D00050502 /* pass_intops.cpp in Sources */ = {isa = PBXBuildFile; fileRef = DC22FADC1BAC4E3D00050502 /* pass_intops.cpp */; };
		DC266CD91C17A0EF004741F1 /* expressions.cpp in Sources */ = {isa = PBXBuildFile; fileRef = DC266CD71C17A0EF004741F1 /* expressions.cpp */; };
		DC2C6D561DD3B45200B96317 /* entry_points.cpp in Sources */ = {isa = PBXBuildFile; fileRef = DC2C6D551DD3B45200B96317 /* entry_points.cpp */; };
		DC3A28E91AF7C5D400FC9913 /* x86_register_map.cpp in Sources */ = {isa = PBXBuildFile; fileRef = DC3A28E71AF7C5D400FC9913 /* x86_register_map.cpp */; };
		DC3AE1EC1BE9DE52000EED59 /* metadata.cpp in Sources */ = {isa = PBXBuildFile; fileRef = DC3AE1EA1BE9DE52000EED59 /* metadata.cpp */; };
		DC3C5BAC1B5D409600D0B314 /* function.cpp in Sources */ = {isa = PBXBuildFile; fileRef = DC3C5BAA1B5D409600D0B314 /* function.cpp */; };
		DC3C5BB81B5EB73C00D0B314 /* executable.cpp in Sources */ = {isa = PBXBuildFile; fileRef = DC3C5BB61B5EB73C00D0B314 /* executable.cpp */; };
		DC40C4131C7FC98F0087702A /* bindings.cpp in Sources */ = {isa = PBXBuildFile; fileRef = DC40C4121C7FC98F0087702A /* bindings.cpp */; };
		DC40C4161C80F7B90087702A /* ast_context.cpp in Sources */ = {isa = PBXBuildFile; fileRef = DC40C4141C80F7B90087702A /* ast_context.cpp */; };
		DC40C4191C814B510087702A /* expression_use.cpp in Sources */ = {isa = PBXBuildFile; fileRef = DC40C4171C814B510087702A /* expression_use.cpp */; };
		DC40C41B1C82BBD00087702A /* pass_backend.cpp in Sources */ = {isa = PBXBuildFile; fileRef = DCFC8F491B30A00D00D3DFFF /* pass_backend.cpp */; };
		DC40C41D1C82D9F50087702A /* pass_print.cpp in Sources */ = {isa = PBXBuildFile; fileRef = DCF4F3731BF4FA57000BEB70 /* pass_print.cpp */; };
		DC40C41F1C84A2C90087702A /* clone.cpp in Sources */ = {isa = PBXBuildFile; fileRef = DC01EF6E1B7BE9080077A356 /* clone.cpp */; };
		DC40C4221C84C3110087702A /* expression_user.cpp in Sources */ = {isa = PBXBuildFile; fileRef = DC40C4201C84C3110087702A /* expression_user.cpp */; };
		DC40C4231C84C4810087702A /* pass_removeundef.cpp in Sources */ = {isa = PBXBuildFile; fileRef = DCFB0B4D1B82D05800DBF97F /* pass_removeundef.cpp */; };
		DC40C4241C84D3860087702A /* pass_simplifyexpressions.cpp in Sources */ = {isa = PBXBuildFile; fileRef = DCFB0B501B82D6D900DBF97F /* pass_simplifyexpressions.cpp */; };
		DC40C4251C84EC760087702A /* pass_branchcombine.cpp in Sources */ = {isa = PBXBuildFile; fileRef = DCCA43271B7984930012560E /* pass_branchcombine.cpp */; };
		DC40C4281C8637CF0087702A /* expression_type.cpp in Sources */ = {isa = PBXBuildFile; fileRef = DC40C4261C8637CF0087702A /* expression_type.cpp */; };
		DC425D651B988EDD003CE5D8 /* elf_executable.cpp in Sources */ = {isa = PBXBuildFile; fileRef = DC425D641B988EDD003CE5D8 /* elf_executable.cpp */; };
		DC43FF531C7CF12100D17C6D /* translation_maps.cpp in Sources */ = {isa = PBXBuildFile; fileRef = DC43FF511C7CF12100D17C6D /* translation_maps.cpp */; };
		DC43FF541C7CF75200D17C6D /* params_registry.cpp in Sources */ = {isa = PBXBuildFile; fileRef = DC95C7CF1BB9F969005289E5 /* params_registry.cpp */; };
		DC43FF561C7D66D800D17C6D /* main.cpp in Sources */ = {isa = PBXBuildFile; fileRef = DC6D62401AE1F591009DDF2F /* main.cpp */; };
		DC4C878A1BEC4BDF00209594 /* pass_argrec.cpp in Sources */ = {isa = PBXBuildFile; fileRef = DC4C87891BEC4BDF00209594 /* pass_argrec.cpp */; };
		DC57E1461E56113F003DF5BA /* pass_signext.cpp in Sources */ = {isa = PBXBuildFile; fileRef = DC57E1451E56113F003DF5BA /* pass_signext.cpp */; };
		DC5B138B1C2CDF7100D30381 /* pass_regaa.cpp in Sources */ = {isa = PBXBuildFile; fileRef = DC5B138A1C2CDF7100D30381 /* pass_regaa.cpp */; };
		DC62CD631DEF3591007D27E4 /* pass_typerec.cpp in Sources */ = {isa = PBXBuildFile; fileRef = DC62CD621DEF3591007D27E4 /* pass_typerec.cpp */; };
		DC6D623D1AE1EE05009DDF2F /* libncurses.dylib in Frameworks */ = {isa = PBXBuildFile; fileRef = DC6D623C1AE1EE05009DDF2F /* libncurses.dylib */; };
		DC6FABE01C647ED100F1503C /* code_generator.cpp in Sources */ = {isa = PBXBuildFile; fileRef = DC6FABDE1C647ED100F1503C /* code_generator.cpp */; };
		DC7556A01DEE613200ABE65A /* libcapstone.a in Frameworks */ = {isa = PBXBuildFile; fileRef = DC75569D1DEE601900ABE65A /* libcapstone.a */; };
		DC7556A11DEE616B00ABE65A /* libcapstone.a in Frameworks */ = {isa = PBXBuildFile; fileRef = DC75569D1DEE601900ABE65A /* libcapstone.a */; };
		DC778C7B1BDADF1F00C5A4FD /* pass_conditions.cpp in Sources */ = {isa = PBXBuildFile; fileRef = DC778C7A1BDADF1F00C5A4FD /* pass_conditions.cpp */; };
		DC77F11A1BF2A26800E14B4F /* pass_fixind.cpp in Sources */ = {isa = PBXBuildFile; fileRef = DC77F1191BF2A26800E14B4F /* pass_fixind.cpp */; };
		DC83CA851CE8F887008E373C /* libLLVMAnalysis.a in Frameworks */ = {isa = PBXBuildFile; fileRef = DC83CA721CE8F887008E373C /* libLLVMAnalysis.a */; };
		DC83CA871CE8F887008E373C /* libLLVMBitReader.a in Frameworks */ = {isa = PBXBuildFile; fileRef = DC83CA741CE8F887008E373C /* libLLVMBitReader.a */; };
		DC83CA881CE8F887008E373C /* libLLVMCodeGen.a in Frameworks */ = {isa = PBXBuildFile; fileRef = DC83CA751CE8F887008E373C /* libLLVMCodeGen.a */; };
		DC83CA891CE8F887008E373C /* libLLVMCore.a in Frameworks */ = {isa = PBXBuildFile; fileRef = DC83CA761CE8F887008E373C /* libLLVMCore.a */; };
		DC83CA8A1CE8F887008E373C /* libLLVMInstCombine.a in Frameworks */ = {isa = PBXBuildFile; fileRef = DC83CA771CE8F887008E373C /* libLLVMInstCombine.a */; };
		DC83CA8B1CE8F887008E373C /* libLLVMInstrumentation.a in Frameworks */ = {isa = PBXBuildFile; fileRef = DC83CA781CE8F887008E373C /* libLLVMInstrumentation.a */; };
		DC83CA8C1CE8F887008E373C /* libLLVMipo.a in Frameworks */ = {isa = PBXBuildFile; fileRef = DC83CA791CE8F887008E373C /* libLLVMipo.a */; };
		DC83CA8D1CE8F887008E373C /* libLLVMIRReader.a in Frameworks */ = {isa = PBXBuildFile; fileRef = DC83CA7A1CE8F887008E373C /* libLLVMIRReader.a */; };
		DC83CA8E1CE8F887008E373C /* libLLVMLinker.a in Frameworks */ = {isa = PBXBuildFile; fileRef = DC83CA7B1CE8F887008E373C /* libLLVMLinker.a */; };
		DC83CA8F1CE8F887008E373C /* libLLVMMC.a in Frameworks */ = {isa = PBXBuildFile; fileRef = DC83CA7C1CE8F887008E373C /* libLLVMMC.a */; };
		DC83CA901CE8F887008E373C /* libLLVMMCParser.a in Frameworks */ = {isa = PBXBuildFile; fileRef = DC83CA7D1CE8F887008E373C /* libLLVMMCParser.a */; };
		DC83CA911CE8F887008E373C /* libLLVMPasses.a in Frameworks */ = {isa = PBXBuildFile; fileRef = DC83CA7E1CE8F887008E373C /* libLLVMPasses.a */; };
		DC83CA921CE8F887008E373C /* libLLVMProfileData.a in Frameworks */ = {isa = PBXBuildFile; fileRef = DC83CA7F1CE8F887008E373C /* libLLVMProfileData.a */; };
		DC83CA931CE8F887008E373C /* libLLVMScalarOpts.a in Frameworks */ = {isa = PBXBuildFile; fileRef = DC83CA801CE8F887008E373C /* libLLVMScalarOpts.a */; };
		DC83CA941CE8F887008E373C /* libLLVMSupport.a in Frameworks */ = {isa = PBXBuildFile; fileRef = DC83CA811CE8F887008E373C /* libLLVMSupport.a */; };
		DC83CA951CE8F887008E373C /* libLLVMTarget.a in Frameworks */ = {isa = PBXBuildFile; fileRef = DC83CA821CE8F887008E373C /* libLLVMTarget.a */; };
		DC83CA961CE8F887008E373C /* libLLVMTransformUtils.a in Frameworks */ = {isa = PBXBuildFile; fileRef = DC83CA831CE8F887008E373C /* libLLVMTransformUtils.a */; };
		DC83CA971CE8F887008E373C /* libLLVMVectorize.a in Frameworks */ = {isa = PBXBuildFile; fileRef = DC83CA841CE8F887008E373C /* libLLVMVectorize.a */; };
		DC83CA991CE8F977008E373C /* libLLVMAsmParser.a in Frameworks */ = {isa = PBXBuildFile; fileRef = DC83CA981CE8F977008E373C /* libLLVMAsmParser.a */; };
		DC83CA9B1CE8F9B5008E373C /* libLLVMObject.a in Frameworks */ = {isa = PBXBuildFile; fileRef = DC83CA9A1CE8F9B5008E373C /* libLLVMObject.a */; };
		DC84358C1CA8498100DE93C6 /* print_item.cpp in Sources */ = {isa = PBXBuildFile; fileRef = DC84358A1CA8498100DE93C6 /* print_item.cpp */; };
		DC84358F1CA8E59600DE93C6 /* print.cpp in Sources */ = {isa = PBXBuildFile; fileRef = DC84358D1CA8E59600DE93C6 /* print.cpp */; };
		DC8435921CA8E96B00DE93C6 /* type_printer.cpp in Sources */ = {isa = PBXBuildFile; fileRef = DC8435901CA8E96B00DE93C6 /* type_printer.cpp */; };
		DC95C7B91BB444CD005289E5 /* errors.cpp in Sources */ = {isa = PBXBuildFile; fileRef = DC95C7B71BB444CD005289E5 /* errors.cpp */; };
		DC95C7BD1BB4E006005289E5 /* Python.framework in Frameworks */ = {isa = PBXBuildFile; fileRef = DC95C7BC1BB4E006005289E5 /* Python.framework */; };
		DC95C7C01BB4E021005289E5 /* python_context.cpp in Sources */ = {isa = PBXBuildFile; fileRef = DC95C7BE1BB4E021005289E5 /* python_context.cpp */; };
		DC95C7C71BB86D4C005289E5 /* call_conv.cpp in Sources */ = {isa = PBXBuildFile; fileRef = DC95C7C51BB86D4C005289E5 /* call_conv.cpp */; };
		DC95C7CE1BB8981C005289E5 /* x86_64_systemv.cpp in Sources */ = {isa = PBXBuildFile; fileRef = DC95C7CC1BB8981C005289E5 /* x86_64_systemv.cpp */; };
		DC9865811BB06BE8005AA3D9 /* command_line.cpp in Sources */ = {isa = PBXBuildFile; fileRef = DC98657F1BB06BE8005AA3D9 /* command_line.cpp */; };
		DC9865841BB08A71005AA3D9 /* executable_errors.cpp in Sources */ = {isa = PBXBuildFile; fileRef = DC9865821BB08A71005AA3D9 /* executable_errors.cpp */; };
		DCA4E4071DF9CC1600CF334D /* pointer_discovery.cpp in Sources */ = {isa = PBXBuildFile; fileRef = DCA4E4051DF9CC1600CF334D /* pointer_discovery.cpp */; };
		DCA82C1B1DDE11A400E3625A /* pre_ast_cfg.cpp in Sources */ = {isa = PBXBuildFile; fileRef = DCA82C191DDE11A400E3625A /* pre_ast_cfg.cpp */; };
		DCAA36E61D7B74DE007BFB5F /* systemIncludePath.c in Sources */ = {isa = PBXBuildFile; fileRef = DCAA36E51D7B74DE007BFB5F /* systemIncludePath.c */; };
		DCAFBFA51AE5B9EB00B8C4BC /* capstone_wrapper.cpp in Sources */ = {isa = PBXBuildFile; fileRef = DCAFBFA31AE5B9EB00B8C4BC /* capstone_wrapper.cpp */; };
		DCAFBFA81AE5E39F00B8C4BC /* translation_context.cpp in Sources */ = {isa = PBXBuildFile; fileRef = DCAFBFA61AE5E39F00B8C4BC /* translation_context.cpp */; };
		DCB250511C73E48200B36F94 /* pass_noopcast.cpp in Sources */ = {isa = PBXBuildFile; fileRef = DCB250501C73E48200B36F94 /* pass_noopcast.cpp */; };
		DCB25D781B2FAD37000E4416 /* pass_regptrpromotion.cpp in Sources */ = {isa = PBXBuildFile; fileRef = DCB25D771B2FAD37000E4416 /* pass_regptrpromotion.cpp */; };
		DCB6E01E1BE6AF8F00CE3D5B /* anyarch_anycc.cpp in Sources */ = {isa = PBXBuildFile; fileRef = DCB6E01C1BE6AF8F00CE3D5B /* anyarch_anycc.cpp */; };
		DCB6E0241BE7DB5900CE3D5B /* cc_common.cpp in Sources */ = {isa = PBXBuildFile; fileRef = DCB6E0221BE7DB5900CE3D5B /* cc_common.cpp */; };
		DCB6E0271BE7DEFE00CE3D5B /* anyarch_interactive.cpp in Sources */ = {isa = PBXBuildFile; fileRef = DCB6E0251BE7DEFE00CE3D5B /* anyarch_interactive.cpp */; };
		DCB6E02E1BE9303000CE3D5B /* pass_executable.cpp in Sources */ = {isa = PBXBuildFile; fileRef = DCB6E02C1BE9303000CE3D5B /* pass_executable.cpp */; };
		DCC24DE91C9A5B820049AE14 /* anyarch_noargs.cpp in Sources */ = {isa = PBXBuildFile; fileRef = DCC24DE71C9A5B820049AE14 /* anyarch_noargs.cpp */; };
		DCCA432B1B7991520012560E /* pass.cpp in Sources */ = {isa = PBXBuildFile; fileRef = DCCA432A1B7991520012560E /* pass.cpp */; };
		DCCD51F41AEC45B300AAF640 /* main.cpp in Sources */ = {isa = PBXBuildFile; fileRef = DCCD51F31AEC45B300AAF640 /* main.cpp */; };
		DCCD51F81AEC45C000AAF640 /* x86.emulator.cpp in Sources */ = {isa = PBXBuildFile; fileRef = DC89D8551ACDB2A00001C92D /* x86.emulator.cpp */; };
		DCCD51FA1AEC45DC00AAF640 /* x86_intrin_impl.cpp in Sources */ = {isa = PBXBuildFile; fileRef = DCCD51F91AEC45DC00AAF640 /* x86_intrin_impl.cpp */; };
		DCCD51FB1AEC4FD600AAF640 /* capstone_wrapper.cpp in Sources */ = {isa = PBXBuildFile; fileRef = DCAFBFA31AE5B9EB00B8C4BC /* capstone_wrapper.cpp */; };
		DCCD51FF1AEDBAB700AAF640 /* x86_tests.S in Sources */ = {isa = PBXBuildFile; fileRef = DCCD51FD1AEDBAB700AAF640 /* x86_tests.S */; settings = {COMPILER_FLAGS = "-mllvm --x86-asm-syntax=intel"; }; };
		DCCEC76C1D6D5FE7004D341E /* libz.tbd in Frameworks */ = {isa = PBXBuildFile; fileRef = DCCEC76B1D6D5FE7004D341E /* libz.tbd */; };
		DCCEC76E1D7414B2004D341E /* libclang.dylib in Frameworks */ = {isa = PBXBuildFile; fileRef = DCCEC76D1D7414B2004D341E /* libclang.dylib */; };
		DCCEC7711D75D941004D341E /* header_decls.cpp in Sources */ = {isa = PBXBuildFile; fileRef = DCCEC76F1D75D941004D341E /* header_decls.cpp */; };
		DCCEC7731D772F18004D341E /* libclangFrontend.a in Frameworks */ = {isa = PBXBuildFile; fileRef = DCCEC7721D772F18004D341E /* libclangFrontend.a */; };
		DCCEC7751D772F58004D341E /* libclangAST.a in Frameworks */ = {isa = PBXBuildFile; fileRef = DCCEC7741D772F58004D341E /* libclangAST.a */; };
		DCCEC7771D772FCC004D341E /* libLLVMOption.a in Frameworks */ = {isa = PBXBuildFile; fileRef = DCCEC7761D772FCC004D341E /* libLLVMOption.a */; };
		DCCEC7791D773025004D341E /* libclangBasic.a in Frameworks */ = {isa = PBXBuildFile; fileRef = DCCEC7781D773025004D341E /* libclangBasic.a */; };
		DCCEC77B1D773051004D341E /* libclangLex.a in Frameworks */ = {isa = PBXBuildFile; fileRef = DCCEC77A1D773051004D341E /* libclangLex.a */; };
		DCCEC77D1D77308D004D341E /* libclangSerialization.a in Frameworks */ = {isa = PBXBuildFile; fileRef = DCCEC77C1D77308D004D341E /* libclangSerialization.a */; };
		DCCEC77F1D7730B4004D341E /* libclangSema.a in Frameworks */ = {isa = PBXBuildFile; fileRef = DCCEC77E1D7730B4004D341E /* libclangSema.a */; };
		DCCEC7811D7730DA004D341E /* libclangAnalysis.a in Frameworks */ = {isa = PBXBuildFile; fileRef = DCCEC7801D7730DA004D341E /* libclangAnalysis.a */; };
		DCCEC7831D773100004D341E /* libclangEdit.a in Frameworks */ = {isa = PBXBuildFile; fileRef = DCCEC7821D773100004D341E /* libclangEdit.a */; };
		DCCEC7851D773122004D341E /* libclangIndex.a in Frameworks */ = {isa = PBXBuildFile; fileRef = DCCEC7841D773122004D341E /* libclangIndex.a */; };
		DCCEC7871D773147004D341E /* libclangDriver.a in Frameworks */ = {isa = PBXBuildFile; fileRef = DCCEC7861D773147004D341E /* libclangDriver.a */; };
		DCCEC7891D773167004D341E /* libclangParse.a in Frameworks */ = {isa = PBXBuildFile; fileRef = DCCEC7881D773167004D341E /* libclangParse.a */; };
		DCCEC78D1D79D0D4004D341E /* libclangCodeGen.a in Frameworks */ = {isa = PBXBuildFile; fileRef = DCCEC78C1D79D0D4004D341E /* libclangCodeGen.a */; };
		DCCEC78F1D79D158004D341E /* libLLVMCoverage.a in Frameworks */ = {isa = PBXBuildFile; fileRef = DCCEC78E1D79D158004D341E /* libLLVMCoverage.a */; };
		DCD8B1831BAE1A3F00968A83 /* flat_binary.cpp in Sources */ = {isa = PBXBuildFile; fileRef = DCD8B1811BAE1A3F00968A83 /* flat_binary.cpp */; };
		DCD8BF3E1B2B6E6100E2EA3C /* targetinfo.cpp in Sources */ = {isa = PBXBuildFile; fileRef = DCD8BF3C1B2B6E6100E2EA3C /* targetinfo.cpp */; };
		DCD9A5821D7D3D0B00439662 /* python_executable.cpp in Sources */ = {isa = PBXBuildFile; fileRef = DCD9A5801D7D3D0B00439662 /* python_executable.cpp */; };
		DCD9A5881D7D468800439662 /* python_helpers.cpp in Sources */ = {isa = PBXBuildFile; fileRef = DCD9A5861D7D468800439662 /* python_helpers.cpp */; };
		DCDAA22B1C3DA51300C0CF56 /* x86.emulator.cpp in Sources */ = {isa = PBXBuildFile; fileRef = DC89D8551ACDB2A00001C92D /* x86.emulator.cpp */; };
		DCE5F6541B4733F5000906F5 /* statements.cpp in Sources */ = {isa = PBXBuildFile; fileRef = DCE5F6521B4733F5000906F5 /* statements.cpp */; };
		DCE744EF1C77875A001516C5 /* pass_memssa_dle.cpp in Sources */ = {isa = PBXBuildFile; fileRef = DCE744EE1C77875A001516C5 /* pass_memssa_dle.cpp */; };
		DCFEE7781C8F93E800F5ABF4 /* pass_intnarrowing.cpp in Sources */ = {isa = PBXBuildFile; fileRef = DCFEE7771C8F93E800F5ABF4 /* pass_intnarrowing.cpp */; };
/* End PBXBuildFile section */

/* Begin PBXBuildRule section */
		DCDAA22A1C3DA3F000C0CF56 /* PBXBuildRule */ = {
			isa = PBXBuildRule;
			compilerSpec = com.apple.compilers.proxy.script;
			filePatterns = "*.emulator.cpp";
			fileType = pattern.proxy;
			isEditable = 1;
			outputFiles = (
				"$(DERIVED_FILE_DIR)/$(INPUT_FILE_NAME).bc.s",
			);
			script = "$LLVM_BIN_DIR/bin/clang++ -c -emit-llvm --std=gnu++14 --stdlib=libc++ -isysroot $SDKROOT -I$TOOLCHAIN_DIR/usr/include/c++/v1 -I$CAPSTONE_DIR/include -O3 -o $DERIVED_FILE_DIR/$INPUT_FILE_NAME.bc $INPUT_FILE_PATH || exit 1\n\nexport CPU=`basename $INPUT_FILE_NAME .emulator.cpp`\nsed -e \"s/{CPU}/$CPU/\" $INPUT_FILE_DIR/incbin.Darwin.tpl > $DERIVED_FILE_DIR/$INPUT_FILE_NAME.bc.s\n";
		};
/* End PBXBuildRule section */

/* Begin PBXCopyFilesBuildPhase section */
		DCAFCA2D1AD6F2100095E89E /* CopyFiles */ = {
			isa = PBXCopyFilesBuildPhase;
			buildActionMask = 2147483647;
			dstPath = /usr/share/man/man1/;
			dstSubfolderSpec = 0;
			files = (
			);
			runOnlyForDeploymentPostprocessing = 1;
		};
		DCCD51EF1AEC45B300AAF640 /* CopyFiles */ = {
			isa = PBXCopyFilesBuildPhase;
			buildActionMask = 2147483647;
			dstPath = /usr/share/man/man1/;
			dstSubfolderSpec = 0;
			files = (
			);
			runOnlyForDeploymentPostprocessing = 1;
		};
/* End PBXCopyFilesBuildPhase section */

/* Begin PBXFileReference section */
		DC01EF5F1B7BA13D0077A356 /* visitor.h */ = {isa = PBXFileReference; fileEncoding = 4; lastKnownFileType = sourcecode.c.h; path = visitor.h; sourceTree = "<group>"; };
		DC01EF6D1B7BE2EA0077A356 /* not_null.h */ = {isa = PBXFileReference; fileEncoding = 4; lastKnownFileType = sourcecode.c.h; path = not_null.h; sourceTree = "<group>"; };
		DC01EF6E1B7BE9080077A356 /* clone.cpp */ = {isa = PBXFileReference; fileEncoding = 4; lastKnownFileType = sourcecode.cpp.cpp; path = clone.cpp; sourceTree = "<group>"; };
		DC01EF6F1B7BE9080077A356 /* clone.h */ = {isa = PBXFileReference; fileEncoding = 4; lastKnownFileType = sourcecode.c.h; path = clone.h; sourceTree = "<group>"; };
		DC1516F31B18AE2B009DE513 /* symbolic_expr.h */ = {isa = PBXFileReference; fileEncoding = 4; lastKnownFileType = sourcecode.c.h; path = symbolic_expr.h; sourceTree = "<group>"; };
		DC1517211B190096009DE513 /* symbolic_expr.cpp */ = {isa = PBXFileReference; fileEncoding = 4; lastKnownFileType = sourcecode.cpp.cpp; path = symbolic_expr.cpp; sourceTree = "<group>"; };
		DC22FADC1BAC4E3D00050502 /* pass_intops.cpp */ = {isa = PBXFileReference; fileEncoding = 4; lastKnownFileType = sourcecode.cpp.cpp; path = pass_intops.cpp; sourceTree = "<group>"; };
		DC266CD71C17A0EF004741F1 /* expressions.cpp */ = {isa = PBXFileReference; fileEncoding = 4; lastKnownFileType = sourcecode.cpp.cpp; path = expressions.cpp; sourceTree = "<group>"; };
		DC266CD81C17A0EF004741F1 /* expressions.h */ = {isa = PBXFileReference; fileEncoding = 4; lastKnownFileType = sourcecode.c.h; path = expressions.h; sourceTree = "<group>"; };
		DC2C6D541DD3AEB600B96317 /* entry_points.h */ = {isa = PBXFileReference; lastKnownFileType = sourcecode.c.h; path = entry_points.h; sourceTree = "<group>"; };
		DC2C6D551DD3B45200B96317 /* entry_points.cpp */ = {isa = PBXFileReference; fileEncoding = 4; lastKnownFileType = sourcecode.cpp.cpp; path = entry_points.cpp; sourceTree = "<group>"; };
		DC3A28E71AF7C5D400FC9913 /* x86_register_map.cpp */ = {isa = PBXFileReference; fileEncoding = 4; lastKnownFileType = sourcecode.cpp.cpp; name = x86_register_map.cpp; path = ../cpu/x86_register_map.cpp; sourceTree = "<group>"; };
		DC3A28E81AF7C5D400FC9913 /* x86_register_map.h */ = {isa = PBXFileReference; fileEncoding = 4; lastKnownFileType = sourcecode.c.h; name = x86_register_map.h; path = ../cpu/x86_register_map.h; sourceTree = "<group>"; };
		DC3AE1EA1BE9DE52000EED59 /* metadata.cpp */ = {isa = PBXFileReference; fileEncoding = 4; lastKnownFileType = sourcecode.cpp.cpp; path = metadata.cpp; sourceTree = "<group>"; };
		DC3AE1EB1BE9DE52000EED59 /* metadata.h */ = {isa = PBXFileReference; fileEncoding = 4; lastKnownFileType = sourcecode.c.h; path = metadata.h; sourceTree = "<group>"; };
		DC3C5BAA1B5D409600D0B314 /* function.cpp */ = {isa = PBXFileReference; fileEncoding = 4; lastKnownFileType = sourcecode.cpp.cpp; path = function.cpp; sourceTree = "<group>"; };
		DC3C5BAB1B5D409600D0B314 /* function.h */ = {isa = PBXFileReference; fileEncoding = 4; lastKnownFileType = sourcecode.c.h; path = function.h; sourceTree = "<group>"; };
		DC3C5BB61B5EB73C00D0B314 /* executable.cpp */ = {isa = PBXFileReference; fileEncoding = 4; lastKnownFileType = sourcecode.cpp.cpp; path = executable.cpp; sourceTree = "<group>"; };
		DC3C5BB71B5EB73C00D0B314 /* executable.h */ = {isa = PBXFileReference; fileEncoding = 4; lastKnownFileType = sourcecode.c.h; path = executable.h; sourceTree = "<group>"; };
		DC3C5BB91B5EBB5800D0B314 /* elf_executable.h */ = {isa = PBXFileReference; lastKnownFileType = sourcecode.c.h; path = elf_executable.h; sourceTree = "<group>"; };
		DC40C4101C7F8A7B0087702A /* pass_regaa.h */ = {isa = PBXFileReference; lastKnownFileType = sourcecode.c.h; path = pass_regaa.h; sourceTree = "<group>"; };
		DC40C4121C7FC98F0087702A /* bindings.cpp */ = {isa = PBXFileReference; lastKnownFileType = sourcecode.cpp.cpp; name = bindings.cpp; path = "$(DERIVED_FILE_DIR)/bindings.cpp"; sourceTree = "<absolute>"; };
		DC40C4141C80F7B90087702A /* ast_context.cpp */ = {isa = PBXFileReference; fileEncoding = 4; lastKnownFileType = sourcecode.cpp.cpp; path = ast_context.cpp; sourceTree = "<group>"; };
		DC40C4151C80F7B90087702A /* ast_context.h */ = {isa = PBXFileReference; fileEncoding = 4; lastKnownFileType = sourcecode.c.h; path = ast_context.h; sourceTree = "<group>"; };
		DC40C4171C814B510087702A /* expression_use.cpp */ = {isa = PBXFileReference; fileEncoding = 4; lastKnownFileType = sourcecode.cpp.cpp; path = expression_use.cpp; sourceTree = "<group>"; };
		DC40C4181C814B510087702A /* expression_use.h */ = {isa = PBXFileReference; fileEncoding = 4; lastKnownFileType = sourcecode.c.h; path = expression_use.h; sourceTree = "<group>"; };
		DC40C4201C84C3110087702A /* expression_user.cpp */ = {isa = PBXFileReference; fileEncoding = 4; lastKnownFileType = sourcecode.cpp.cpp; path = expression_user.cpp; sourceTree = "<group>"; };
		DC40C4211C84C3110087702A /* expression_user.h */ = {isa = PBXFileReference; fileEncoding = 4; lastKnownFileType = sourcecode.c.h; path = expression_user.h; sourceTree = "<group>"; };
		DC40C4261C8637CF0087702A /* expression_type.cpp */ = {isa = PBXFileReference; fileEncoding = 4; lastKnownFileType = sourcecode.cpp.cpp; path = expression_type.cpp; sourceTree = "<group>"; };
		DC40C4271C8637CF0087702A /* expression_type.h */ = {isa = PBXFileReference; fileEncoding = 4; lastKnownFileType = sourcecode.c.h; path = expression_type.h; sourceTree = "<group>"; };
		DC425D641B988EDD003CE5D8 /* elf_executable.cpp */ = {isa = PBXFileReference; fileEncoding = 4; lastKnownFileType = sourcecode.cpp.cpp; path = elf_executable.cpp; sourceTree = "<group>"; };
		DC43FF511C7CF12100D17C6D /* translation_maps.cpp */ = {isa = PBXFileReference; fileEncoding = 4; lastKnownFileType = sourcecode.cpp.cpp; name = translation_maps.cpp; path = codegen/translation_maps.cpp; sourceTree = "<group>"; };
		DC43FF521C7CF12100D17C6D /* translation_maps.h */ = {isa = PBXFileReference; fileEncoding = 4; lastKnownFileType = sourcecode.c.h; name = translation_maps.h; path = codegen/translation_maps.h; sourceTree = "<group>"; };
		DC4C87891BEC4BDF00209594 /* pass_argrec.cpp */ = {isa = PBXFileReference; fileEncoding = 4; lastKnownFileType = sourcecode.cpp.cpp; path = pass_argrec.cpp; sourceTree = "<group>"; };
		DC57E1451E56113F003DF5BA /* pass_signext.cpp */ = {isa = PBXFileReference; fileEncoding = 4; lastKnownFileType = sourcecode.cpp.cpp; path = pass_signext.cpp; sourceTree = "<group>"; };
		DC5B138A1C2CDF7100D30381 /* pass_regaa.cpp */ = {isa = PBXFileReference; fileEncoding = 4; lastKnownFileType = sourcecode.cpp.cpp; path = pass_regaa.cpp; sourceTree = "<group>"; };
		DC62CD621DEF3591007D27E4 /* pass_typerec.cpp */ = {isa = PBXFileReference; fileEncoding = 4; lastKnownFileType = sourcecode.cpp.cpp; path = pass_typerec.cpp; sourceTree = "<group>"; };
		DC6D623C1AE1EE05009DDF2F /* libncurses.dylib */ = {isa = PBXFileReference; lastKnownFileType = "compiled.mach-o.dylib"; name = libncurses.dylib; path = usr/lib/libncurses.dylib; sourceTree = SDKROOT; };
		DC6D62401AE1F591009DDF2F /* main.cpp */ = {isa = PBXFileReference; fileEncoding = 4; lastKnownFileType = sourcecode.cpp.cpp; path = main.cpp; sourceTree = "<group>"; };
		DC6D62421AE1F61E009DDF2F /* x86_insts.h */ = {isa = PBXFileReference; lastKnownFileType = sourcecode.c.h; path = x86_insts.h; sourceTree = "<group>"; };
		DC6FABDE1C647ED100F1503C /* code_generator.cpp */ = {isa = PBXFileReference; fileEncoding = 4; lastKnownFileType = sourcecode.cpp.cpp; name = code_generator.cpp; path = codegen/code_generator.cpp; sourceTree = "<group>"; };
		DC6FABDF1C647ED100F1503C /* code_generator.h */ = {isa = PBXFileReference; fileEncoding = 4; lastKnownFileType = sourcecode.c.h; name = code_generator.h; path = codegen/code_generator.h; sourceTree = "<group>"; };
		DC75569D1DEE601900ABE65A /* libcapstone.a */ = {isa = PBXFileReference; lastKnownFileType = archive.ar; name = libcapstone.a; path = ../../../../usr/local/Cellar/capstone/3.0.4/lib/libcapstone.a; sourceTree = "<group>"; };
		DC778C7A1BDADF1F00C5A4FD /* pass_conditions.cpp */ = {isa = PBXFileReference; fileEncoding = 4; lastKnownFileType = sourcecode.cpp.cpp; path = pass_conditions.cpp; sourceTree = "<group>"; };
		DC77F1191BF2A26800E14B4F /* pass_fixind.cpp */ = {isa = PBXFileReference; fileEncoding = 4; lastKnownFileType = sourcecode.cpp.cpp; path = pass_fixind.cpp; sourceTree = "<group>"; };
		DC77F11C1BF2AC2200E14B4F /* pass_argrec.h */ = {isa = PBXFileReference; lastKnownFileType = sourcecode.c.h; path = pass_argrec.h; sourceTree = "<group>"; };
		DC8342801C4EC33300B49693 /* incbin.osx.tpl */ = {isa = PBXFileReference; fileEncoding = 4; lastKnownFileType = text; name = incbin.osx.tpl; path = fcd/cpu/incbin.osx.tpl; sourceTree = SOURCE_ROOT; };
		DC83CA721CE8F887008E373C /* libLLVMAnalysis.a */ = {isa = PBXFileReference; lastKnownFileType = archive.ar; name = libLLVMAnalysis.a; path = "$(LLVM_BIN_DIR)/lib/libLLVMAnalysis.a"; sourceTree = "<absolute>"; };
		DC83CA741CE8F887008E373C /* libLLVMBitReader.a */ = {isa = PBXFileReference; lastKnownFileType = archive.ar; name = libLLVMBitReader.a; path = "$(LLVM_BIN_DIR)/lib/libLLVMBitReader.a"; sourceTree = "<absolute>"; };
		DC83CA751CE8F887008E373C /* libLLVMCodeGen.a */ = {isa = PBXFileReference; lastKnownFileType = archive.ar; name = libLLVMCodeGen.a; path = "$(LLVM_BIN_DIR)/lib/libLLVMCodeGen.a"; sourceTree = "<absolute>"; };
		DC83CA761CE8F887008E373C /* libLLVMCore.a */ = {isa = PBXFileReference; lastKnownFileType = archive.ar; name = libLLVMCore.a; path = "$(LLVM_BIN_DIR)/lib/libLLVMCore.a"; sourceTree = "<absolute>"; };
		DC83CA771CE8F887008E373C /* libLLVMInstCombine.a */ = {isa = PBXFileReference; lastKnownFileType = archive.ar; name = libLLVMInstCombine.a; path = "$(LLVM_BIN_DIR)/lib/libLLVMInstCombine.a"; sourceTree = "<absolute>"; };
		DC83CA781CE8F887008E373C /* libLLVMInstrumentation.a */ = {isa = PBXFileReference; lastKnownFileType = archive.ar; name = libLLVMInstrumentation.a; path = "$(LLVM_BIN_DIR)/lib/libLLVMInstrumentation.a"; sourceTree = "<absolute>"; };
		DC83CA791CE8F887008E373C /* libLLVMipo.a */ = {isa = PBXFileReference; lastKnownFileType = archive.ar; name = libLLVMipo.a; path = "$(LLVM_BIN_DIR)/lib/libLLVMipo.a"; sourceTree = "<absolute>"; };
		DC83CA7A1CE8F887008E373C /* libLLVMIRReader.a */ = {isa = PBXFileReference; lastKnownFileType = archive.ar; name = libLLVMIRReader.a; path = "$(LLVM_BIN_DIR)/lib/libLLVMIRReader.a"; sourceTree = "<absolute>"; };
		DC83CA7B1CE8F887008E373C /* libLLVMLinker.a */ = {isa = PBXFileReference; lastKnownFileType = archive.ar; name = libLLVMLinker.a; path = "$(LLVM_BIN_DIR)/lib/libLLVMLinker.a"; sourceTree = "<absolute>"; };
		DC83CA7C1CE8F887008E373C /* libLLVMMC.a */ = {isa = PBXFileReference; lastKnownFileType = archive.ar; name = libLLVMMC.a; path = "$(LLVM_BIN_DIR)/lib/libLLVMMC.a"; sourceTree = "<absolute>"; };
		DC83CA7D1CE8F887008E373C /* libLLVMMCParser.a */ = {isa = PBXFileReference; lastKnownFileType = archive.ar; name = libLLVMMCParser.a; path = "$(LLVM_BIN_DIR)/lib/libLLVMMCParser.a"; sourceTree = "<absolute>"; };
		DC83CA7E1CE8F887008E373C /* libLLVMPasses.a */ = {isa = PBXFileReference; lastKnownFileType = archive.ar; name = libLLVMPasses.a; path = "$(LLVM_BIN_DIR)/lib/libLLVMPasses.a"; sourceTree = "<absolute>"; };
		DC83CA7F1CE8F887008E373C /* libLLVMProfileData.a */ = {isa = PBXFileReference; lastKnownFileType = archive.ar; name = libLLVMProfileData.a; path = "$(LLVM_BIN_DIR)/lib/libLLVMProfileData.a"; sourceTree = "<absolute>"; };
		DC83CA801CE8F887008E373C /* libLLVMScalarOpts.a */ = {isa = PBXFileReference; lastKnownFileType = archive.ar; name = libLLVMScalarOpts.a; path = "$(LLVM_BIN_DIR)/lib/libLLVMScalarOpts.a"; sourceTree = "<absolute>"; };
		DC83CA811CE8F887008E373C /* libLLVMSupport.a */ = {isa = PBXFileReference; lastKnownFileType = archive.ar; name = libLLVMSupport.a; path = "$(LLVM_BIN_DIR)/lib/libLLVMSupport.a"; sourceTree = "<absolute>"; };
		DC83CA821CE8F887008E373C /* libLLVMTarget.a */ = {isa = PBXFileReference; lastKnownFileType = archive.ar; name = libLLVMTarget.a; path = "$(LLVM_BIN_DIR)/lib/libLLVMTarget.a"; sourceTree = "<absolute>"; };
		DC83CA831CE8F887008E373C /* libLLVMTransformUtils.a */ = {isa = PBXFileReference; lastKnownFileType = archive.ar; name = libLLVMTransformUtils.a; path = "$(LLVM_BIN_DIR)/lib/libLLVMTransformUtils.a"; sourceTree = "<absolute>"; };
		DC83CA841CE8F887008E373C /* libLLVMVectorize.a */ = {isa = PBXFileReference; lastKnownFileType = archive.ar; name = libLLVMVectorize.a; path = "$(LLVM_BIN_DIR)/lib/libLLVMVectorize.a"; sourceTree = "<absolute>"; };
		DC83CA981CE8F977008E373C /* libLLVMAsmParser.a */ = {isa = PBXFileReference; lastKnownFileType = archive.ar; name = libLLVMAsmParser.a; path = "$(LLVM_BIN_DIR)/lib/libLLVMAsmParser.a"; sourceTree = "<absolute>"; };
		DC83CA9A1CE8F9B5008E373C /* libLLVMObject.a */ = {isa = PBXFileReference; lastKnownFileType = archive.ar; name = libLLVMObject.a; path = "$(LLVM_BIN_DIR)/lib/libLLVMObject.a"; sourceTree = "<absolute>"; };
		DC84358A1CA8498100DE93C6 /* print_item.cpp */ = {isa = PBXFileReference; fileEncoding = 4; lastKnownFileType = sourcecode.cpp.cpp; path = print_item.cpp; sourceTree = "<group>"; };
		DC84358B1CA8498100DE93C6 /* print_item.h */ = {isa = PBXFileReference; fileEncoding = 4; lastKnownFileType = sourcecode.c.h; path = print_item.h; sourceTree = "<group>"; };
		DC84358D1CA8E59600DE93C6 /* print.cpp */ = {isa = PBXFileReference; fileEncoding = 4; lastKnownFileType = sourcecode.cpp.cpp; path = print.cpp; sourceTree = "<group>"; };
		DC84358E1CA8E59600DE93C6 /* print.h */ = {isa = PBXFileReference; fileEncoding = 4; lastKnownFileType = sourcecode.c.h; path = print.h; sourceTree = "<group>"; };
		DC8435901CA8E96B00DE93C6 /* type_printer.cpp */ = {isa = PBXFileReference; fileEncoding = 4; lastKnownFileType = sourcecode.cpp.cpp; path = type_printer.cpp; sourceTree = "<group>"; };
		DC8435911CA8E96B00DE93C6 /* type_printer.h */ = {isa = PBXFileReference; fileEncoding = 4; lastKnownFileType = sourcecode.c.h; path = type_printer.h; sourceTree = "<group>"; };
		DC89D8551ACDB2A00001C92D /* x86.emulator.cpp */ = {isa = PBXFileReference; fileEncoding = 4; lastKnownFileType = sourcecode.cpp.cpp; name = x86.emulator.cpp; path = ../cpu/x86.emulator.cpp; sourceTree = "<group>"; };
		DC89D8561ACDB2A00001C92D /* x86.emulator.h */ = {isa = PBXFileReference; fileEncoding = 4; lastKnownFileType = sourcecode.c.h; name = x86.emulator.h; path = ../cpu/x86.emulator.h; sourceTree = "<group>"; };
		DC95C7B71BB444CD005289E5 /* errors.cpp */ = {isa = PBXFileReference; fileEncoding = 4; lastKnownFileType = sourcecode.cpp.cpp; path = errors.cpp; sourceTree = "<group>"; };
		DC95C7B81BB444CD005289E5 /* errors.h */ = {isa = PBXFileReference; fileEncoding = 4; lastKnownFileType = sourcecode.c.h; path = errors.h; sourceTree = "<group>"; };
		DC95C7BC1BB4E006005289E5 /* Python.framework */ = {isa = PBXFileReference; lastKnownFileType = wrapper.framework; name = Python.framework; path = System/Library/Frameworks/Python.framework; sourceTree = SDKROOT; };
		DC95C7BE1BB4E021005289E5 /* python_context.cpp */ = {isa = PBXFileReference; fileEncoding = 4; lastKnownFileType = sourcecode.cpp.cpp; path = python_context.cpp; sourceTree = "<group>"; };
		DC95C7BF1BB4E021005289E5 /* python_context.h */ = {isa = PBXFileReference; fileEncoding = 4; lastKnownFileType = sourcecode.c.h; path = python_context.h; sourceTree = "<group>"; };
		DC95C7C41BB62B8C005289E5 /* bindings.h */ = {isa = PBXFileReference; lastKnownFileType = sourcecode.c.h; path = bindings.h; sourceTree = "<group>"; };
		DC95C7C51BB86D4C005289E5 /* call_conv.cpp */ = {isa = PBXFileReference; fileEncoding = 4; lastKnownFileType = sourcecode.cpp.cpp; path = call_conv.cpp; sourceTree = "<group>"; };
		DC95C7C61BB86D4C005289E5 /* call_conv.h */ = {isa = PBXFileReference; fileEncoding = 4; lastKnownFileType = sourcecode.c.h; path = call_conv.h; sourceTree = "<group>"; };
		DC95C7CC1BB8981C005289E5 /* x86_64_systemv.cpp */ = {isa = PBXFileReference; fileEncoding = 4; lastKnownFileType = sourcecode.cpp.cpp; path = x86_64_systemv.cpp; sourceTree = "<group>"; };
		DC95C7CD1BB8981C005289E5 /* x86_64_systemv.h */ = {isa = PBXFileReference; fileEncoding = 4; lastKnownFileType = sourcecode.c.h; path = x86_64_systemv.h; sourceTree = "<group>"; };
		DC95C7CF1BB9F969005289E5 /* params_registry.cpp */ = {isa = PBXFileReference; fileEncoding = 4; lastKnownFileType = sourcecode.cpp.cpp; path = params_registry.cpp; sourceTree = "<group>"; };
		DC95C7D01BB9F969005289E5 /* params_registry.h */ = {isa = PBXFileReference; fileEncoding = 4; lastKnownFileType = sourcecode.c.h; path = params_registry.h; sourceTree = "<group>"; };
		DC98657F1BB06BE8005AA3D9 /* command_line.cpp */ = {isa = PBXFileReference; fileEncoding = 4; lastKnownFileType = sourcecode.cpp.cpp; path = command_line.cpp; sourceTree = "<group>"; };
		DC9865801BB06BE8005AA3D9 /* command_line.h */ = {isa = PBXFileReference; fileEncoding = 4; lastKnownFileType = sourcecode.c.h; path = command_line.h; sourceTree = "<group>"; };
		DC9865821BB08A71005AA3D9 /* executable_errors.cpp */ = {isa = PBXFileReference; fileEncoding = 4; lastKnownFileType = sourcecode.cpp.cpp; path = executable_errors.cpp; sourceTree = "<group>"; };
		DC9865831BB08A71005AA3D9 /* executable_errors.h */ = {isa = PBXFileReference; fileEncoding = 4; lastKnownFileType = sourcecode.c.h; path = executable_errors.h; sourceTree = "<group>"; };
		DCA4E3D21DF14AF600CF334D /* pass_typerec.h */ = {isa = PBXFileReference; lastKnownFileType = sourcecode.c.h; path = pass_typerec.h; sourceTree = "<group>"; };
		DCA4E4051DF9CC1600CF334D /* pointer_discovery.cpp */ = {isa = PBXFileReference; fileEncoding = 4; lastKnownFileType = sourcecode.cpp.cpp; path = pointer_discovery.cpp; sourceTree = "<group>"; };
		DCA4E4061DF9CC1600CF334D /* pointer_discovery.h */ = {isa = PBXFileReference; fileEncoding = 4; lastKnownFileType = sourcecode.c.h; path = pointer_discovery.h; sourceTree = "<group>"; };
		DCA82C191DDE11A400E3625A /* pre_ast_cfg.cpp */ = {isa = PBXFileReference; fileEncoding = 4; lastKnownFileType = sourcecode.cpp.cpp; path = pre_ast_cfg.cpp; sourceTree = "<group>"; };
		DCA82C1A1DDE11A400E3625A /* pre_ast_cfg.h */ = {isa = PBXFileReference; fileEncoding = 4; lastKnownFileType = sourcecode.c.h; path = pre_ast_cfg.h; sourceTree = "<group>"; };
		DCAA36E51D7B74DE007BFB5F /* systemIncludePath.c */ = {isa = PBXFileReference; fileEncoding = 4; lastKnownFileType = sourcecode.c.c; name = systemIncludePath.c; path = "$(DERIVED_FILE_DIR)/systemIncludePath.c"; sourceTree = "<absolute>"; };
		DCAFBFA31AE5B9EB00B8C4BC /* capstone_wrapper.cpp */ = {isa = PBXFileReference; fileEncoding = 4; lastKnownFileType = sourcecode.cpp.cpp; path = capstone_wrapper.cpp; sourceTree = "<group>"; };
		DCAFBFA41AE5B9EB00B8C4BC /* capstone_wrapper.h */ = {isa = PBXFileReference; fileEncoding = 4; lastKnownFileType = sourcecode.c.h; path = capstone_wrapper.h; sourceTree = "<group>"; };
		DCAFBFA61AE5E39F00B8C4BC /* translation_context.cpp */ = {isa = PBXFileReference; fileEncoding = 4; lastKnownFileType = sourcecode.cpp.cpp; name = translation_context.cpp; path = codegen/translation_context.cpp; sourceTree = "<group>"; };
		DCAFBFA71AE5E39F00B8C4BC /* translation_context.h */ = {isa = PBXFileReference; fileEncoding = 4; lastKnownFileType = sourcecode.c.h; name = translation_context.h; path = codegen/translation_context.h; sourceTree = "<group>"; };
		DCAFBFBD1AE6E3BD00B8C4BC /* passes.h */ = {isa = PBXFileReference; fileEncoding = 4; lastKnownFileType = sourcecode.c.h; path = passes.h; sourceTree = "<group>"; };
		DCAFCA2F1AD6F2100095E89E /* fcd */ = {isa = PBXFileReference; explicitFileType = "compiled.mach-o.executable"; includeInIndex = 0; path = fcd; sourceTree = BUILT_PRODUCTS_DIR; };
		DCB250501C73E48200B36F94 /* pass_noopcast.cpp */ = {isa = PBXFileReference; fileEncoding = 4; lastKnownFileType = sourcecode.cpp.cpp; path = pass_noopcast.cpp; sourceTree = "<group>"; };
		DCB25D771B2FAD37000E4416 /* pass_regptrpromotion.cpp */ = {isa = PBXFileReference; fileEncoding = 4; lastKnownFileType = sourcecode.cpp.cpp; path = pass_regptrpromotion.cpp; sourceTree = "<group>"; };
		DCB6E01C1BE6AF8F00CE3D5B /* anyarch_anycc.cpp */ = {isa = PBXFileReference; fileEncoding = 4; lastKnownFileType = sourcecode.cpp.cpp; path = anyarch_anycc.cpp; sourceTree = "<group>"; };
		DCB6E01D1BE6AF8F00CE3D5B /* anyarch_anycc.h */ = {isa = PBXFileReference; fileEncoding = 4; lastKnownFileType = sourcecode.c.h; path = anyarch_anycc.h; sourceTree = "<group>"; };
		DCB6E0221BE7DB5900CE3D5B /* cc_common.cpp */ = {isa = PBXFileReference; fileEncoding = 4; lastKnownFileType = sourcecode.cpp.cpp; path = cc_common.cpp; sourceTree = "<group>"; };
		DCB6E0231BE7DB5900CE3D5B /* cc_common.h */ = {isa = PBXFileReference; fileEncoding = 4; lastKnownFileType = sourcecode.c.h; path = cc_common.h; sourceTree = "<group>"; };
		DCB6E0251BE7DEFE00CE3D5B /* anyarch_interactive.cpp */ = {isa = PBXFileReference; fileEncoding = 4; lastKnownFileType = sourcecode.cpp.cpp; path = anyarch_interactive.cpp; sourceTree = "<group>"; };
		DCB6E0261BE7DEFE00CE3D5B /* anyarch_interactive.h */ = {isa = PBXFileReference; fileEncoding = 4; lastKnownFileType = sourcecode.c.h; path = anyarch_interactive.h; sourceTree = "<group>"; };
		DCB6E02B1BE825DF00CE3D5B /* main.h */ = {isa = PBXFileReference; lastKnownFileType = sourcecode.c.h; path = main.h; sourceTree = "<group>"; };
		DCB6E02C1BE9303000CE3D5B /* pass_executable.cpp */ = {isa = PBXFileReference; fileEncoding = 4; lastKnownFileType = sourcecode.cpp.cpp; path = pass_executable.cpp; sourceTree = "<group>"; };
		DCB6E02D1BE9303000CE3D5B /* pass_executable.h */ = {isa = PBXFileReference; fileEncoding = 4; lastKnownFileType = sourcecode.c.h; path = pass_executable.h; sourceTree = "<group>"; };
		DCC12DAE1B41AFC300926C74 /* dumb_allocator.h */ = {isa = PBXFileReference; fileEncoding = 4; lastKnownFileType = sourcecode.c.h; path = dumb_allocator.h; sourceTree = "<group>"; };
		DCC24DE71C9A5B820049AE14 /* anyarch_noargs.cpp */ = {isa = PBXFileReference; fileEncoding = 4; lastKnownFileType = sourcecode.cpp.cpp; path = anyarch_noargs.cpp; sourceTree = "<group>"; };
		DCC24DE81C9A5B820049AE14 /* anyarch_noargs.h */ = {isa = PBXFileReference; fileEncoding = 4; lastKnownFileType = sourcecode.c.h; path = anyarch_noargs.h; sourceTree = "<group>"; };
		DCC46B9B1C63FDC200D5597E /* x86_regs.h */ = {isa = PBXFileReference; lastKnownFileType = sourcecode.c.h; path = x86_regs.h; sourceTree = "<group>"; };
		DCCA43201B7950150012560E /* pass.h */ = {isa = PBXFileReference; fileEncoding = 4; lastKnownFileType = sourcecode.c.h; path = pass.h; sourceTree = "<group>"; };
		DCCA43261B7982660012560E /* ast_passes.h */ = {isa = PBXFileReference; lastKnownFileType = sourcecode.c.h; path = ast_passes.h; sourceTree = "<group>"; };
		DCCA43271B7984930012560E /* pass_branchcombine.cpp */ = {isa = PBXFileReference; fileEncoding = 4; lastKnownFileType = sourcecode.cpp.cpp; path = pass_branchcombine.cpp; sourceTree = "<group>"; };
		DCCA43281B7984930012560E /* pass_branchcombine.h */ = {isa = PBXFileReference; fileEncoding = 4; lastKnownFileType = sourcecode.c.h; path = pass_branchcombine.h; sourceTree = "<group>"; };
		DCCA432A1B7991520012560E /* pass.cpp */ = {isa = PBXFileReference; fileEncoding = 4; lastKnownFileType = sourcecode.cpp.cpp; path = pass.cpp; sourceTree = "<group>"; };
		DCCD51F11AEC45B300AAF640 /* x86_emu_tests */ = {isa = PBXFileReference; explicitFileType = "compiled.mach-o.executable"; includeInIndex = 0; path = x86_emu_tests; sourceTree = BUILT_PRODUCTS_DIR; };
		DCCD51F31AEC45B300AAF640 /* main.cpp */ = {isa = PBXFileReference; lastKnownFileType = sourcecode.cpp.cpp; path = main.cpp; sourceTree = "<group>"; };
		DCCD51F91AEC45DC00AAF640 /* x86_intrin_impl.cpp */ = {isa = PBXFileReference; fileEncoding = 4; lastKnownFileType = sourcecode.cpp.cpp; path = x86_intrin_impl.cpp; sourceTree = "<group>"; };
		DCCD51FD1AEDBAB700AAF640 /* x86_tests.S */ = {isa = PBXFileReference; fileEncoding = 4; indentWidth = 4; lastKnownFileType = sourcecode.asm; path = x86_tests.S; sourceTree = "<group>"; tabWidth = 4; usesTabs = 1; };
		DCCD51FE1AEDBAB700AAF640 /* x86_tests.h */ = {isa = PBXFileReference; fileEncoding = 4; lastKnownFileType = sourcecode.c.h; path = x86_tests.h; sourceTree = "<group>"; };
		DCCEC76B1D6D5FE7004D341E /* libz.tbd */ = {isa = PBXFileReference; lastKnownFileType = "sourcecode.text-based-dylib-definition"; name = libz.tbd; path = usr/lib/libz.tbd; sourceTree = SDKROOT; };
		DCCEC76D1D7414B2004D341E /* libclang.dylib */ = {isa = PBXFileReference; lastKnownFileType = "compiled.mach-o.dylib"; name = libclang.dylib; path = "$(CLANG_BIN_DIR)/lib/libclang.dylib"; sourceTree = "<absolute>"; };
		DCCEC76F1D75D941004D341E /* header_decls.cpp */ = {isa = PBXFileReference; fileEncoding = 4; lastKnownFileType = sourcecode.cpp.cpp; path = header_decls.cpp; sourceTree = "<group>"; };
		DCCEC7701D75D941004D341E /* header_decls.h */ = {isa = PBXFileReference; fileEncoding = 4; lastKnownFileType = sourcecode.c.h; path = header_decls.h; sourceTree = "<group>"; };
		DCCEC7721D772F18004D341E /* libclangFrontend.a */ = {isa = PBXFileReference; lastKnownFileType = archive.ar; name = libclangFrontend.a; path = "$(CLANG_BIN_DIR)/lib/libclangFrontend.a"; sourceTree = "<absolute>"; };
		DCCEC7741D772F58004D341E /* libclangAST.a */ = {isa = PBXFileReference; lastKnownFileType = archive.ar; name = libclangAST.a; path = "$(CLANG_BIN_DIR)/lib/libclangAST.a"; sourceTree = "<absolute>"; };
		DCCEC7761D772FCC004D341E /* libLLVMOption.a */ = {isa = PBXFileReference; lastKnownFileType = archive.ar; name = libLLVMOption.a; path = "$(LLVM_BIN_DIR)/lib/libLLVMOption.a"; sourceTree = "<absolute>"; };
		DCCEC7781D773025004D341E /* libclangBasic.a */ = {isa = PBXFileReference; lastKnownFileType = archive.ar; name = libclangBasic.a; path = "$(CLANG_BIN_DIR)/lib/libclangBasic.a"; sourceTree = "<absolute>"; };
		DCCEC77A1D773051004D341E /* libclangLex.a */ = {isa = PBXFileReference; lastKnownFileType = archive.ar; name = libclangLex.a; path = "$(CLANG_BIN_DIR)/lib/libclangLex.a"; sourceTree = "<absolute>"; };
		DCCEC77C1D77308D004D341E /* libclangSerialization.a */ = {isa = PBXFileReference; lastKnownFileType = archive.ar; name = libclangSerialization.a; path = "$(CLANG_BIN_DIR)/lib/libclangSerialization.a"; sourceTree = "<absolute>"; };
		DCCEC77E1D7730B4004D341E /* libclangSema.a */ = {isa = PBXFileReference; lastKnownFileType = archive.ar; name = libclangSema.a; path = "$(CLANG_BIN_DIR)/lib/libclangSema.a"; sourceTree = "<absolute>"; };
		DCCEC7801D7730DA004D341E /* libclangAnalysis.a */ = {isa = PBXFileReference; lastKnownFileType = archive.ar; name = libclangAnalysis.a; path = "$(CLANG_BIN_DIR)/lib/libclangAnalysis.a"; sourceTree = "<absolute>"; };
		DCCEC7821D773100004D341E /* libclangEdit.a */ = {isa = PBXFileReference; lastKnownFileType = archive.ar; name = libclangEdit.a; path = "$(CLANG_BIN_DIR)/lib/libclangEdit.a"; sourceTree = "<absolute>"; };
		DCCEC7841D773122004D341E /* libclangIndex.a */ = {isa = PBXFileReference; lastKnownFileType = archive.ar; name = libclangIndex.a; path = "$(CLANG_BIN_DIR)/lib/libclangIndex.a"; sourceTree = "<absolute>"; };
		DCCEC7861D773147004D341E /* libclangDriver.a */ = {isa = PBXFileReference; lastKnownFileType = archive.ar; name = libclangDriver.a; path = "$(CLANG_BIN_DIR)/lib/libclangDriver.a"; sourceTree = "<absolute>"; };
		DCCEC7881D773167004D341E /* libclangParse.a */ = {isa = PBXFileReference; lastKnownFileType = archive.ar; name = libclangParse.a; path = "$(CLANG_BIN_DIR)/lib/libclangParse.a"; sourceTree = "<absolute>"; };
		DCCEC78B1D79CB37004D341E /* CodeGenTypes.h */ = {isa = PBXFileReference; lastKnownFileType = sourcecode.c.h; path = CodeGenTypes.h; sourceTree = "<group>"; };
		DCCEC78C1D79D0D4004D341E /* libclangCodeGen.a */ = {isa = PBXFileReference; lastKnownFileType = archive.ar; name = libclangCodeGen.a; path = "$(CLANG_BIN_DIR)/lib/libclangCodeGen.a"; sourceTree = "<absolute>"; };
		DCCEC78E1D79D158004D341E /* libLLVMCoverage.a */ = {isa = PBXFileReference; lastKnownFileType = archive.ar; name = libLLVMCoverage.a; path = "$(LLVM_BIN_DIR)/lib/libLLVMCoverage.a"; sourceTree = "<absolute>"; };
		DCD8B1811BAE1A3F00968A83 /* flat_binary.cpp */ = {isa = PBXFileReference; fileEncoding = 4; lastKnownFileType = sourcecode.cpp.cpp; path = flat_binary.cpp; sourceTree = "<group>"; };
		DCD8B1821BAE1A3F00968A83 /* flat_binary.h */ = {isa = PBXFileReference; fileEncoding = 4; lastKnownFileType = sourcecode.c.h; path = flat_binary.h; sourceTree = "<group>"; };
		DCD8BF3C1B2B6E6100E2EA3C /* targetinfo.cpp */ = {isa = PBXFileReference; fileEncoding = 4; lastKnownFileType = sourcecode.cpp.cpp; path = targetinfo.cpp; sourceTree = "<group>"; };
		DCD8BF3D1B2B6E6100E2EA3C /* targetinfo.h */ = {isa = PBXFileReference; fileEncoding = 4; lastKnownFileType = sourcecode.c.h; path = targetinfo.h; sourceTree = "<group>"; };
		DCD9A5801D7D3D0B00439662 /* python_executable.cpp */ = {isa = PBXFileReference; fileEncoding = 4; lastKnownFileType = sourcecode.cpp.cpp; path = python_executable.cpp; sourceTree = "<group>"; };
		DCD9A5811D7D3D0B00439662 /* python_executable.h */ = {isa = PBXFileReference; fileEncoding = 4; lastKnownFileType = sourcecode.c.h; path = python_executable.h; sourceTree = "<group>"; };
		DCD9A5861D7D468800439662 /* python_helpers.cpp */ = {isa = PBXFileReference; fileEncoding = 4; lastKnownFileType = sourcecode.cpp.cpp; path = python_helpers.cpp; sourceTree = "<group>"; };
		DCD9A5871D7D468800439662 /* python_helpers.h */ = {isa = PBXFileReference; fileEncoding = 4; lastKnownFileType = sourcecode.c.h; path = python_helpers.h; sourceTree = "<group>"; };
		DCE5F6521B4733F5000906F5 /* statements.cpp */ = {isa = PBXFileReference; fileEncoding = 4; lastKnownFileType = sourcecode.cpp.cpp; path = statements.cpp; sourceTree = "<group>"; };
		DCE5F6531B4733F5000906F5 /* statements.h */ = {isa = PBXFileReference; fileEncoding = 4; lastKnownFileType = sourcecode.c.h; path = statements.h; sourceTree = "<group>"; };
		DCE744EE1C77875A001516C5 /* pass_memssa_dle.cpp */ = {isa = PBXFileReference; fileEncoding = 4; lastKnownFileType = sourcecode.cpp.cpp; path = pass_memssa_dle.cpp; sourceTree = "<group>"; };
		DCF4F3731BF4FA57000BEB70 /* pass_print.cpp */ = {isa = PBXFileReference; fileEncoding = 4; lastKnownFileType = sourcecode.cpp.cpp; path = pass_print.cpp; sourceTree = "<group>"; };
		DCF4F3741BF4FA57000BEB70 /* pass_print.h */ = {isa = PBXFileReference; fileEncoding = 4; lastKnownFileType = sourcecode.c.h; path = pass_print.h; sourceTree = "<group>"; };
		DCFB0B4D1B82D05800DBF97F /* pass_removeundef.cpp */ = {isa = PBXFileReference; fileEncoding = 4; lastKnownFileType = sourcecode.cpp.cpp; path = pass_removeundef.cpp; sourceTree = "<group>"; };
		DCFB0B4E1B82D05800DBF97F /* pass_removeundef.h */ = {isa = PBXFileReference; fileEncoding = 4; lastKnownFileType = sourcecode.c.h; path = pass_removeundef.h; sourceTree = "<group>"; };
		DCFB0B501B82D6D900DBF97F /* pass_simplifyexpressions.cpp */ = {isa = PBXFileReference; fileEncoding = 4; lastKnownFileType = sourcecode.cpp.cpp; path = pass_simplifyexpressions.cpp; sourceTree = "<group>"; };
		DCFB0B511B82D6D900DBF97F /* pass_simplifyexpressions.h */ = {isa = PBXFileReference; fileEncoding = 4; lastKnownFileType = sourcecode.c.h; path = pass_simplifyexpressions.h; sourceTree = "<group>"; };
		DCFC8F491B30A00D00D3DFFF /* pass_backend.cpp */ = {isa = PBXFileReference; fileEncoding = 4; lastKnownFileType = sourcecode.cpp.cpp; path = pass_backend.cpp; sourceTree = "<group>"; };
		DCFC8F4A1B30A00D00D3DFFF /* pass_backend.h */ = {isa = PBXFileReference; fileEncoding = 4; lastKnownFileType = sourcecode.c.h; path = pass_backend.h; sourceTree = "<group>"; };
		DCFEE7771C8F93E800F5ABF4 /* pass_intnarrowing.cpp */ = {isa = PBXFileReference; fileEncoding = 4; lastKnownFileType = sourcecode.cpp.cpp; path = pass_intnarrowing.cpp; sourceTree = "<group>"; };
/* End PBXFileReference section */

/* Begin PBXFrameworksBuildPhase section */
		DCAFCA2C1AD6F2100095E89E /* Frameworks */ = {
			isa = PBXFrameworksBuildPhase;
			buildActionMask = 2147483647;
			files = (
				DC7556A01DEE613200ABE65A /* libcapstone.a in Frameworks */,
				DCCEC76E1D7414B2004D341E /* libclang.dylib in Frameworks */,
				DCCEC7811D7730DA004D341E /* libclangAnalysis.a in Frameworks */,
				DCCEC7751D772F58004D341E /* libclangAST.a in Frameworks */,
				DCCEC7791D773025004D341E /* libclangBasic.a in Frameworks */,
				DCCEC78D1D79D0D4004D341E /* libclangCodeGen.a in Frameworks */,
				DCCEC7871D773147004D341E /* libclangDriver.a in Frameworks */,
				DCCEC7831D773100004D341E /* libclangEdit.a in Frameworks */,
				DCCEC7731D772F18004D341E /* libclangFrontend.a in Frameworks */,
				DCCEC7851D773122004D341E /* libclangIndex.a in Frameworks */,
				DCCEC77B1D773051004D341E /* libclangLex.a in Frameworks */,
				DCCEC7891D773167004D341E /* libclangParse.a in Frameworks */,
				DCCEC77F1D7730B4004D341E /* libclangSema.a in Frameworks */,
				DCCEC77D1D77308D004D341E /* libclangSerialization.a in Frameworks */,
				DC83CA851CE8F887008E373C /* libLLVMAnalysis.a in Frameworks */,
				DC83CA991CE8F977008E373C /* libLLVMAsmParser.a in Frameworks */,
				DC83CA871CE8F887008E373C /* libLLVMBitReader.a in Frameworks */,
				DC83CA881CE8F887008E373C /* libLLVMCodeGen.a in Frameworks */,
				DC83CA891CE8F887008E373C /* libLLVMCore.a in Frameworks */,
				DCCEC78F1D79D158004D341E /* libLLVMCoverage.a in Frameworks */,
				DC83CA8A1CE8F887008E373C /* libLLVMInstCombine.a in Frameworks */,
				DC83CA8B1CE8F887008E373C /* libLLVMInstrumentation.a in Frameworks */,
				DC83CA8C1CE8F887008E373C /* libLLVMipo.a in Frameworks */,
				DC83CA8D1CE8F887008E373C /* libLLVMIRReader.a in Frameworks */,
				DC83CA8E1CE8F887008E373C /* libLLVMLinker.a in Frameworks */,
				DC83CA8F1CE8F887008E373C /* libLLVMMC.a in Frameworks */,
				DC83CA901CE8F887008E373C /* libLLVMMCParser.a in Frameworks */,
				DC83CA911CE8F887008E373C /* libLLVMPasses.a in Frameworks */,
				DC83CA921CE8F887008E373C /* libLLVMProfileData.a in Frameworks */,
				DC83CA9B1CE8F9B5008E373C /* libLLVMObject.a in Frameworks */,
				DCCEC7771D772FCC004D341E /* libLLVMOption.a in Frameworks */,
				DC83CA931CE8F887008E373C /* libLLVMScalarOpts.a in Frameworks */,
				DC83CA941CE8F887008E373C /* libLLVMSupport.a in Frameworks */,
				DC83CA951CE8F887008E373C /* libLLVMTarget.a in Frameworks */,
				DC83CA961CE8F887008E373C /* libLLVMTransformUtils.a in Frameworks */,
				DC83CA971CE8F887008E373C /* libLLVMVectorize.a in Frameworks */,
				DC6D623D1AE1EE05009DDF2F /* libncurses.dylib in Frameworks */,
				DCCEC76C1D6D5FE7004D341E /* libz.tbd in Frameworks */,
				DC95C7BD1BB4E006005289E5 /* Python.framework in Frameworks */,
			);
			runOnlyForDeploymentPostprocessing = 0;
		};
		DCCD51EE1AEC45B300AAF640 /* Frameworks */ = {
			isa = PBXFrameworksBuildPhase;
			buildActionMask = 2147483647;
			files = (
				DC7556A11DEE616B00ABE65A /* libcapstone.a in Frameworks */,
			);
			runOnlyForDeploymentPostprocessing = 0;
		};
/* End PBXFrameworksBuildPhase section */

/* Begin PBXGroup section */
		DC01EF621B7BA9DA0077A356 /* Printing */ = {
			isa = PBXGroup;
			children = (
				DC84358D1CA8E59600DE93C6 /* print.cpp */,
				DC84358E1CA8E59600DE93C6 /* print.h */,
				DC84358A1CA8498100DE93C6 /* print_item.cpp */,
				DC84358B1CA8498100DE93C6 /* print_item.h */,
				DC8435901CA8E96B00DE93C6 /* type_printer.cpp */,
				DC8435911CA8E96B00DE93C6 /* type_printer.h */,
			);
			name = Printing;
			sourceTree = "<group>";
		};
		DC2C6D531DD3AE0300B96317 /* Symbol Info */ = {
			isa = PBXGroup;
			children = (
				DC2C6D541DD3AEB600B96317 /* entry_points.h */,
				DC2C6D551DD3B45200B96317 /* entry_points.cpp */,
			);
			name = "Symbol Info";
			path = symbols;
			sourceTree = "<group>";
		};
		DC325D8C1B73D30E0039C5C1 /* AST */ = {
			isa = PBXGroup;
			children = (
				DCCA43221B797E760012560E /* Passes */,
				DC01EF621B7BA9DA0077A356 /* Printing */,
				DC40C4141C80F7B90087702A /* ast_context.cpp */,
				DC40C4151C80F7B90087702A /* ast_context.h */,
				DC01EF6E1B7BE9080077A356 /* clone.cpp */,
				DC01EF6F1B7BE9080077A356 /* clone.h */,
				DC40C4261C8637CF0087702A /* expression_type.cpp */,
				DC40C4271C8637CF0087702A /* expression_type.h */,
				DC40C4171C814B510087702A /* expression_use.cpp */,
				DC40C4181C814B510087702A /* expression_use.h */,
				DC40C4201C84C3110087702A /* expression_user.cpp */,
				DC40C4211C84C3110087702A /* expression_user.h */,
				DC266CD71C17A0EF004741F1 /* expressions.cpp */,
				DC266CD81C17A0EF004741F1 /* expressions.h */,
				DC3C5BAA1B5D409600D0B314 /* function.cpp */,
				DC3C5BAB1B5D409600D0B314 /* function.h */,
				DCFC8F491B30A00D00D3DFFF /* pass_backend.cpp */,
				DCFC8F4A1B30A00D00D3DFFF /* pass_backend.h */,
				DCA82C191DDE11A400E3625A /* pre_ast_cfg.cpp */,
				DCA82C1A1DDE11A400E3625A /* pre_ast_cfg.h */,
				DCE5F6521B4733F5000906F5 /* statements.cpp */,
				DCE5F6531B4733F5000906F5 /* statements.h */,
				DC01EF5F1B7BA13D0077A356 /* visitor.h */,
			);
			name = AST;
			path = ast;
			sourceTree = "<group>";
		};
		DC325D8D1B73D3180039C5C1 /* CPU */ = {
			isa = PBXGroup;
			children = (
				DC8342811C4EC77B00B49693 /* x86 */,
				DC8342801C4EC33300B49693 /* incbin.osx.tpl */,
			);
			name = CPU;
			path = cpu;
			sourceTree = "<group>";
		};
		DC3C5BB51B5EB72200D0B314 /* Executable Parsing */ = {
			isa = PBXGroup;
			children = (
				DC425D641B988EDD003CE5D8 /* elf_executable.cpp */,
				DC3C5BB91B5EBB5800D0B314 /* elf_executable.h */,
				DC3C5BB61B5EB73C00D0B314 /* executable.cpp */,
				DC3C5BB71B5EB73C00D0B314 /* executable.h */,
				DC9865821BB08A71005AA3D9 /* executable_errors.cpp */,
				DC9865831BB08A71005AA3D9 /* executable_errors.h */,
				DCD8B1811BAE1A3F00968A83 /* flat_binary.cpp */,
				DCD8B1821BAE1A3F00968A83 /* flat_binary.h */,
				DCD9A5801D7D3D0B00439662 /* python_executable.cpp */,
				DCD9A5811D7D3D0B00439662 /* python_executable.h */,
			);
			name = "Executable Parsing";
			path = executables;
			sourceTree = "<group>";
		};
		DC43FF551C7CF80600D17C6D /* Code Generation */ = {
			isa = PBXGroup;
			children = (
				DC6FABDE1C647ED100F1503C /* code_generator.cpp */,
				DC6FABDF1C647ED100F1503C /* code_generator.h */,
				DCAFBFA61AE5E39F00B8C4BC /* translation_context.cpp */,
				DCAFBFA71AE5E39F00B8C4BC /* translation_context.h */,
				DC43FF511C7CF12100D17C6D /* translation_maps.cpp */,
				DC43FF521C7CF12100D17C6D /* translation_maps.h */,
			);
			name = "Code Generation";
			sourceTree = "<group>";
		};
		DC67E7831B9F58DB00BC5556 /* LLVM */ = {
			isa = PBXGroup;
			children = (
				DCCEC76D1D7414B2004D341E /* libclang.dylib */,
				DCCEC7801D7730DA004D341E /* libclangAnalysis.a */,
				DCCEC7741D772F58004D341E /* libclangAST.a */,
				DCCEC7781D773025004D341E /* libclangBasic.a */,
				DCCEC78C1D79D0D4004D341E /* libclangCodeGen.a */,
				DCCEC7861D773147004D341E /* libclangDriver.a */,
				DCCEC7721D772F18004D341E /* libclangFrontend.a */,
				DCCEC7821D773100004D341E /* libclangEdit.a */,
				DCCEC7841D773122004D341E /* libclangIndex.a */,
				DCCEC77A1D773051004D341E /* libclangLex.a */,
				DCCEC7881D773167004D341E /* libclangParse.a */,
				DCCEC77E1D7730B4004D341E /* libclangSema.a */,
				DCCEC77C1D77308D004D341E /* libclangSerialization.a */,
				DC83CA721CE8F887008E373C /* libLLVMAnalysis.a */,
				DC83CA981CE8F977008E373C /* libLLVMAsmParser.a */,
				DC83CA741CE8F887008E373C /* libLLVMBitReader.a */,
				DC83CA751CE8F887008E373C /* libLLVMCodeGen.a */,
				DC83CA761CE8F887008E373C /* libLLVMCore.a */,
				DCCEC78E1D79D158004D341E /* libLLVMCoverage.a */,
				DC83CA771CE8F887008E373C /* libLLVMInstCombine.a */,
				DC83CA781CE8F887008E373C /* libLLVMInstrumentation.a */,
				DC83CA791CE8F887008E373C /* libLLVMipo.a */,
				DC83CA7A1CE8F887008E373C /* libLLVMIRReader.a */,
				DC83CA7B1CE8F887008E373C /* libLLVMLinker.a */,
				DC83CA7C1CE8F887008E373C /* libLLVMMC.a */,
				DC83CA7D1CE8F887008E373C /* libLLVMMCParser.a */,
				DCCEC7761D772FCC004D341E /* libLLVMOption.a */,
				DC83CA9A1CE8F9B5008E373C /* libLLVMObject.a */,
				DC83CA7E1CE8F887008E373C /* libLLVMPasses.a */,
				DC83CA7F1CE8F887008E373C /* libLLVMProfileData.a */,
				DC83CA801CE8F887008E373C /* libLLVMScalarOpts.a */,
				DC83CA811CE8F887008E373C /* libLLVMSupport.a */,
				DC83CA821CE8F887008E373C /* libLLVMTarget.a */,
				DC83CA831CE8F887008E373C /* libLLVMTransformUtils.a */,
				DC83CA841CE8F887008E373C /* libLLVMVectorize.a */,
			);
			name = LLVM;
			sourceTree = "<group>";
		};
		DC8342811C4EC77B00B49693 /* x86 */ = {
			isa = PBXGroup;
			children = (
				DC6D62421AE1F61E009DDF2F /* x86_insts.h */,
				DCC46B9B1C63FDC200D5597E /* x86_regs.h */,
				DC3A28E71AF7C5D400FC9913 /* x86_register_map.cpp */,
				DC3A28E81AF7C5D400FC9913 /* x86_register_map.h */,
				DC89D8551ACDB2A00001C92D /* x86.emulator.cpp */,
				DC89D8561ACDB2A00001C92D /* x86.emulator.h */,
			);
			name = x86;
			sourceTree = "<group>";
		};
		DC89D83D1ACDAC920001C92D = {
			isa = PBXGroup;
			children = (
				DC89D8481ACDAC920001C92D /* fcd */,
				DCCD51F21AEC45B300AAF640 /* x86_emu_tests */,
				DC89D8471ACDAC920001C92D /* Products */,
				DCCEC76A1D6D5FE6004D341E /* Frameworks */,
			);
			sourceTree = "<group>";
		};
		DC89D8471ACDAC920001C92D /* Products */ = {
			isa = PBXGroup;
			children = (
				DCAFCA2F1AD6F2100095E89E /* fcd */,
				DCCD51F11AEC45B300AAF640 /* x86_emu_tests */,
			);
			name = Products;
			sourceTree = "<group>";
		};
		DC89D8481ACDAC920001C92D /* fcd */ = {
			isa = PBXGroup;
			children = (
				DC325D8C1B73D30E0039C5C1 /* AST */,
				DC95C7CB1BB8970E005289E5 /* Calling Conventions */,
				DCCEC78A1D79CB15004D341E /* Clang */,
				DC43FF551C7CF80600D17C6D /* Code Generation */,
				DC325D8D1B73D3180039C5C1 /* CPU */,
				DC3C5BB51B5EB72200D0B314 /* Executable Parsing */,
				DC95C7C11BB4F9F3005289E5 /* Python */,
				DCAA36E41D7B74A5007BFB5F /* Script-generated */,
				DC2C6D531DD3AE0300B96317 /* Symbol Info */,
				DCA4E4041DF9CBF100CF334D /* Type Recovery */,
				DCAFBFA31AE5B9EB00B8C4BC /* capstone_wrapper.cpp */,
				DCAFBFA41AE5B9EB00B8C4BC /* capstone_wrapper.h */,
				DC98657F1BB06BE8005AA3D9 /* command_line.cpp */,
				DC9865801BB06BE8005AA3D9 /* command_line.h */,
				DCC12DAE1B41AFC300926C74 /* dumb_allocator.h */,
				DC95C7B71BB444CD005289E5 /* errors.cpp */,
				DC95C7B81BB444CD005289E5 /* errors.h */,
				DCCEC76F1D75D941004D341E /* header_decls.cpp */,
				DCCEC7701D75D941004D341E /* header_decls.h */,
				DC6D62401AE1F591009DDF2F /* main.cpp */,
				DCB6E02B1BE825DF00CE3D5B /* main.h */,
				DC3AE1EA1BE9DE52000EED59 /* metadata.cpp */,
				DC3AE1EB1BE9DE52000EED59 /* metadata.h */,
				DC01EF6D1B7BE2EA0077A356 /* not_null.h */,
				DC4C87891BEC4BDF00209594 /* pass_argrec.cpp */,
				DC77F11C1BF2AC2200E14B4F /* pass_argrec.h */,
				DC5B138A1C2CDF7100D30381 /* pass_regaa.cpp */,
				DC40C4101C7F8A7B0087702A /* pass_regaa.h */,
				DC778C7A1BDADF1F00C5A4FD /* pass_conditions.cpp */,
				DCB6E02C1BE9303000CE3D5B /* pass_executable.cpp */,
				DCB6E02D1BE9303000CE3D5B /* pass_executable.h */,
				DC77F1191BF2A26800E14B4F /* pass_fixind.cpp */,
				DCFEE7771C8F93E800F5ABF4 /* pass_intnarrowing.cpp */,
<<<<<<< HEAD
=======
				DC22FADC1BAC4E3D00050502 /* pass_intops.cpp */,
				DC2C07F11C21DC66008AE8CB /* pass_locals.cpp */,
>>>>>>> 4a0caa2a
				DCE744EE1C77875A001516C5 /* pass_memssa_dle.cpp */,
				DCB250501C73E48200B36F94 /* pass_noopcast.cpp */,
				DCB25D771B2FAD37000E4416 /* pass_regptrpromotion.cpp */,
				DC57E1451E56113F003DF5BA /* pass_signext.cpp */,
				DCAFBFBD1AE6E3BD00B8C4BC /* passes.h */,
				DCD8BF3C1B2B6E6100E2EA3C /* targetinfo.cpp */,
				DCD8BF3D1B2B6E6100E2EA3C /* targetinfo.h */,
			);
			path = fcd;
			sourceTree = "<group>";
		};
		DC95C7C11BB4F9F3005289E5 /* Python */ = {
			isa = PBXGroup;
			children = (
				DC95C7C41BB62B8C005289E5 /* bindings.h */,
				DC95C7BE1BB4E021005289E5 /* python_context.cpp */,
				DC95C7BF1BB4E021005289E5 /* python_context.h */,
				DCD9A5861D7D468800439662 /* python_helpers.cpp */,
				DCD9A5871D7D468800439662 /* python_helpers.h */,
			);
			name = Python;
			path = python;
			sourceTree = "<group>";
		};
		DC95C7CB1BB8970E005289E5 /* Calling Conventions */ = {
			isa = PBXGroup;
			children = (
				DCB6E01C1BE6AF8F00CE3D5B /* anyarch_anycc.cpp */,
				DCB6E01D1BE6AF8F00CE3D5B /* anyarch_anycc.h */,
				DCB6E0251BE7DEFE00CE3D5B /* anyarch_interactive.cpp */,
				DCB6E0261BE7DEFE00CE3D5B /* anyarch_interactive.h */,
				DCC24DE71C9A5B820049AE14 /* anyarch_noargs.cpp */,
				DCC24DE81C9A5B820049AE14 /* anyarch_noargs.h */,
				DC95C7C51BB86D4C005289E5 /* call_conv.cpp */,
				DC95C7C61BB86D4C005289E5 /* call_conv.h */,
				DCB6E0221BE7DB5900CE3D5B /* cc_common.cpp */,
				DCB6E0231BE7DB5900CE3D5B /* cc_common.h */,
				DC95C7CF1BB9F969005289E5 /* params_registry.cpp */,
				DC95C7D01BB9F969005289E5 /* params_registry.h */,
				DC1517211B190096009DE513 /* symbolic_expr.cpp */,
				DC1516F31B18AE2B009DE513 /* symbolic_expr.h */,
				DC95C7CC1BB8981C005289E5 /* x86_64_systemv.cpp */,
				DC95C7CD1BB8981C005289E5 /* x86_64_systemv.h */,
			);
			name = "Calling Conventions";
			path = callconv;
			sourceTree = "<group>";
		};
		DCA4E4041DF9CBF100CF334D /* Type Recovery */ = {
			isa = PBXGroup;
			children = (
				DC62CD621DEF3591007D27E4 /* pass_typerec.cpp */,
				DCA4E3D21DF14AF600CF334D /* pass_typerec.h */,
				DCA4E4051DF9CC1600CF334D /* pointer_discovery.cpp */,
				DCA4E4061DF9CC1600CF334D /* pointer_discovery.h */,
			);
			name = "Type Recovery";
			sourceTree = "<group>";
		};
		DCAA36E41D7B74A5007BFB5F /* Script-generated */ = {
			isa = PBXGroup;
			children = (
				DC40C4121C7FC98F0087702A /* bindings.cpp */,
				DCAA36E51D7B74DE007BFB5F /* systemIncludePath.c */,
			);
			name = "Script-generated";
			sourceTree = "<group>";
		};
		DCCA43221B797E760012560E /* Passes */ = {
			isa = PBXGroup;
			children = (
				DCCA43261B7982660012560E /* ast_passes.h */,
				DCCA43201B7950150012560E /* pass.h */,
				DCCA432A1B7991520012560E /* pass.cpp */,
				DCCA43271B7984930012560E /* pass_branchcombine.cpp */,
				DCCA43281B7984930012560E /* pass_branchcombine.h */,
				DCF4F3731BF4FA57000BEB70 /* pass_print.cpp */,
				DCF4F3741BF4FA57000BEB70 /* pass_print.h */,
				DCFB0B4D1B82D05800DBF97F /* pass_removeundef.cpp */,
				DCFB0B4E1B82D05800DBF97F /* pass_removeundef.h */,
				DCFB0B501B82D6D900DBF97F /* pass_simplifyexpressions.cpp */,
				DCFB0B511B82D6D900DBF97F /* pass_simplifyexpressions.h */,
			);
			name = Passes;
			sourceTree = "<group>";
		};
		DCCD51F21AEC45B300AAF640 /* x86_emu_tests */ = {
			isa = PBXGroup;
			children = (
				DCCD51F31AEC45B300AAF640 /* main.cpp */,
				DCCD51F91AEC45DC00AAF640 /* x86_intrin_impl.cpp */,
				DCCD51FD1AEDBAB700AAF640 /* x86_tests.S */,
				DCCD51FE1AEDBAB700AAF640 /* x86_tests.h */,
			);
			path = x86_emu_tests;
			sourceTree = "<group>";
		};
		DCCEC76A1D6D5FE6004D341E /* Frameworks */ = {
			isa = PBXGroup;
			children = (
				DC67E7831B9F58DB00BC5556 /* LLVM */,
				DC95C7BC1BB4E006005289E5 /* Python.framework */,
				DC6D623C1AE1EE05009DDF2F /* libncurses.dylib */,
				DC75569D1DEE601900ABE65A /* libcapstone.a */,
				DCCEC76B1D6D5FE7004D341E /* libz.tbd */,
			);
			name = Frameworks;
			sourceTree = "<group>";
		};
		DCCEC78A1D79CB15004D341E /* Clang */ = {
			isa = PBXGroup;
			children = (
				DCCEC78B1D79CB37004D341E /* CodeGenTypes.h */,
			);
			name = Clang;
			path = clang;
			sourceTree = "<group>";
		};
/* End PBXGroup section */

/* Begin PBXNativeTarget section */
		DCAFCA2E1AD6F2100095E89E /* fcd */ = {
			isa = PBXNativeTarget;
			buildConfigurationList = DCAFCA331AD6F2110095E89E /* Build configuration list for PBXNativeTarget "fcd" */;
			buildPhases = (
				DC40C4111C7FB57E0087702A /* Generate Python Bindings */,
				DCEC45731D7B776000A8F1DD /* Get system include paths */,
				DCAFCA2B1AD6F2100095E89E /* Sources */,
				DCAFCA2C1AD6F2100095E89E /* Frameworks */,
				DCAFCA2D1AD6F2100095E89E /* CopyFiles */,
			);
			buildRules = (
				DCDAA22A1C3DA3F000C0CF56 /* PBXBuildRule */,
			);
			dependencies = (
			);
			name = fcd;
			productName = emu_x86;
			productReference = DCAFCA2F1AD6F2100095E89E /* fcd */;
			productType = "com.apple.product-type.tool";
		};
		DCCD51F01AEC45B300AAF640 /* x86_emu_tests */ = {
			isa = PBXNativeTarget;
			buildConfigurationList = DCCD51F71AEC45B300AAF640 /* Build configuration list for PBXNativeTarget "x86_emu_tests" */;
			buildPhases = (
				DCCD51ED1AEC45B300AAF640 /* Sources */,
				DCCD51EE1AEC45B300AAF640 /* Frameworks */,
				DCCD51EF1AEC45B300AAF640 /* CopyFiles */,
			);
			buildRules = (
			);
			dependencies = (
			);
			name = x86_emu_tests;
			productName = x86_emu_tests;
			productReference = DCCD51F11AEC45B300AAF640 /* x86_emu_tests */;
			productType = "com.apple.product-type.tool";
		};
/* End PBXNativeTarget section */

/* Begin PBXProject section */
		DC89D83E1ACDAC920001C92D /* Project object */ = {
			isa = PBXProject;
			attributes = {
				LastUpgradeCheck = 0810;
				ORGANIZATIONNAME = "Félix Cloutier";
				TargetAttributes = {
					DCAFCA2E1AD6F2100095E89E = {
						CreatedOnToolsVersion = 6.3;
					};
					DCCD51F01AEC45B300AAF640 = {
						CreatedOnToolsVersion = 6.3;
					};
				};
			};
			buildConfigurationList = DC89D8411ACDAC920001C92D /* Build configuration list for PBXProject "fcd" */;
			compatibilityVersion = "Xcode 3.2";
			developmentRegion = English;
			hasScannedForEncodings = 0;
			knownRegions = (
				en,
			);
			mainGroup = DC89D83D1ACDAC920001C92D;
			productRefGroup = DC89D8471ACDAC920001C92D /* Products */;
			projectDirPath = "";
			projectRoot = "";
			targets = (
				DCAFCA2E1AD6F2100095E89E /* fcd */,
				DCCD51F01AEC45B300AAF640 /* x86_emu_tests */,
			);
		};
/* End PBXProject section */

/* Begin PBXShellScriptBuildPhase section */
		DC40C4111C7FB57E0087702A /* Generate Python Bindings */ = {
			isa = PBXShellScriptBuildPhase;
			buildActionMask = 2147483647;
			files = (
			);
			inputPaths = (
				"$(SRCROOT)/fcd/python/bindings.py",
				"$(LLVM_SRC_DIR)/include/llvm-c/Core.h",
			);
			name = "Generate Python Bindings";
			outputPaths = (
				"$(DERIVED_FILE_DIR)/bindings.cpp",
			);
			runOnlyForDeploymentPostprocessing = 0;
			shellPath = /bin/bash;
			shellScript = "BINDINGS_SCRIPT=\"$SRCROOT/fcd/python/bindings.py\"\nCLANG=\"$LLVM_BIN_DIR/bin/clang\"\nDEFINES=$(sed 's/[^ ][^ ]*/-D&/g' <(echo $GCC_PREPROCESSOR_DEFINITIONS))\nINCLUDES=\"-isysroot $SDKROOT -I$LLVM_SRC_DIR/include\"\nINPUT_FILE=\"$LLVM_SRC_DIR/include/llvm-c/Core.h\"\n\n$CLANG -E -o - $DEFINES $INCLUDES $INPUT_FILE_PATH $INPUT_FILE | python $BINDINGS_SCRIPT > $DERIVED_FILE_DIR/bindings.cpp\n";
			showEnvVarsInLog = 0;
		};
		DCEC45731D7B776000A8F1DD /* Get system include paths */ = {
			isa = PBXShellScriptBuildPhase;
			buildActionMask = 2147483647;
			files = (
			);
			inputPaths = (
			);
			name = "Get system include paths";
			outputPaths = (
				"$(DERIVED_FILE_DIR)/systemIncludePath.c",
			);
			runOnlyForDeploymentPostprocessing = 0;
			shellPath = /bin/bash;
			shellScript = "OUTFILE=\"$DERIVED_FILE_DIR/systemIncludePath.c\"\nINCLUDE_PATHS=$(clang++ -E -x c++ -v - < /dev/null 2>&1 | sed -n '/#include <...>/,/End of search/p')\n\nrm -f $OUTFILE\necho 'const char* defaultHeaderSearchPathList[] = {' >> $OUTFILE\necho \"$INCLUDE_PATHS\" | grep -v '(framework directory)$' | sed -n $'s/^ \\(.*\\)/\\t\"\\\\1\",/p' >> $OUTFILE\necho $'\\t0' >> $OUTFILE\necho '};' >> $OUTFILE\necho 'const char* defaultFrameworkSearchPathList[] = {' >> $OUTFILE\necho \"$INCLUDE_PATHS\" | sed -n $'s/^ \\(.*\\) (framework directory)/\\t\"\\\\1\",/p' >> $OUTFILE\necho $'\\t0' >> $OUTFILE\necho '};' >> $OUTFILE";
			showEnvVarsInLog = 0;
		};
/* End PBXShellScriptBuildPhase section */

/* Begin PBXSourcesBuildPhase section */
		DCAFCA2B1AD6F2100095E89E /* Sources */ = {
			isa = PBXSourcesBuildPhase;
			buildActionMask = 2147483647;
			files = (
				DC40C4131C7FC98F0087702A /* bindings.cpp in Sources */,
				DC3AE1EC1BE9DE52000EED59 /* metadata.cpp in Sources */,
				DCC24DE91C9A5B820049AE14 /* anyarch_noargs.cpp in Sources */,
				DCD9A5881D7D468800439662 /* python_helpers.cpp in Sources */,
				DCB6E0271BE7DEFE00CE3D5B /* anyarch_interactive.cpp in Sources */,
				DC43FF531C7CF12100D17C6D /* translation_maps.cpp in Sources */,
				DC40C4221C84C3110087702A /* expression_user.cpp in Sources */,
				DC22FADD1BAC4E3D00050502 /* pass_intops.cpp in Sources */,
				DC95C7C71BB86D4C005289E5 /* call_conv.cpp in Sources */,
				DC40C4241C84D3860087702A /* pass_simplifyexpressions.cpp in Sources */,
				DC3C5BAC1B5D409600D0B314 /* function.cpp in Sources */,
				DCD9A5821D7D3D0B00439662 /* python_executable.cpp in Sources */,
				DC4C878A1BEC4BDF00209594 /* pass_argrec.cpp in Sources */,
				DC9865841BB08A71005AA3D9 /* executable_errors.cpp in Sources */,
				DC5B138B1C2CDF7100D30381 /* pass_regaa.cpp in Sources */,
				DCAFBFA51AE5B9EB00B8C4BC /* capstone_wrapper.cpp in Sources */,
				DCD8B1831BAE1A3F00968A83 /* flat_binary.cpp in Sources */,
				DC95C7C01BB4E021005289E5 /* python_context.cpp in Sources */,
				DC84358C1CA8498100DE93C6 /* print_item.cpp in Sources */,
				DC62CD631DEF3591007D27E4 /* pass_typerec.cpp in Sources */,
				DC40C4161C80F7B90087702A /* ast_context.cpp in Sources */,
				DC266CD91C17A0EF004741F1 /* expressions.cpp in Sources */,
				DC95C7CE1BB8981C005289E5 /* x86_64_systemv.cpp in Sources */,
				DCAFBFA81AE5E39F00B8C4BC /* translation_context.cpp in Sources */,
				DCDAA22B1C3DA51300C0CF56 /* x86.emulator.cpp in Sources */,
				DC84358F1CA8E59600DE93C6 /* print.cpp in Sources */,
				DC3C5BB81B5EB73C00D0B314 /* executable.cpp in Sources */,
				DCE744EF1C77875A001516C5 /* pass_memssa_dle.cpp in Sources */,
				DC2C6D561DD3B45200B96317 /* entry_points.cpp in Sources */,
				DCA4E4071DF9CC1600CF334D /* pointer_discovery.cpp in Sources */,
				DC6FABE01C647ED100F1503C /* code_generator.cpp in Sources */,
				DC3A28E91AF7C5D400FC9913 /* x86_register_map.cpp in Sources */,
				DCCA432B1B7991520012560E /* pass.cpp in Sources */,
				DCCEC7711D75D941004D341E /* header_decls.cpp in Sources */,
				DCA82C1B1DDE11A400E3625A /* pre_ast_cfg.cpp in Sources */,
				DC43FF561C7D66D800D17C6D /* main.cpp in Sources */,
				DC40C4281C8637CF0087702A /* expression_type.cpp in Sources */,
				DC778C7B1BDADF1F00C5A4FD /* pass_conditions.cpp in Sources */,
				DC1517221B190096009DE513 /* symbolic_expr.cpp in Sources */,
				DC40C4231C84C4810087702A /* pass_removeundef.cpp in Sources */,
				DCB6E01E1BE6AF8F00CE3D5B /* anyarch_anycc.cpp in Sources */,
				DC40C41D1C82D9F50087702A /* pass_print.cpp in Sources */,
				DC8435921CA8E96B00DE93C6 /* type_printer.cpp in Sources */,
				DC95C7B91BB444CD005289E5 /* errors.cpp in Sources */,
				DCB6E02E1BE9303000CE3D5B /* pass_executable.cpp in Sources */,
				DCB6E0241BE7DB5900CE3D5B /* cc_common.cpp in Sources */,
				DC57E1461E56113F003DF5BA /* pass_signext.cpp in Sources */,
				DC40C4251C84EC760087702A /* pass_branchcombine.cpp in Sources */,
				DC40C41F1C84A2C90087702A /* clone.cpp in Sources */,
				DCFEE7781C8F93E800F5ABF4 /* pass_intnarrowing.cpp in Sources */,
				DCB25D781B2FAD37000E4416 /* pass_regptrpromotion.cpp in Sources */,
				DCAA36E61D7B74DE007BFB5F /* systemIncludePath.c in Sources */,
				DC43FF541C7CF75200D17C6D /* params_registry.cpp in Sources */,
				DCD8BF3E1B2B6E6100E2EA3C /* targetinfo.cpp in Sources */,
				DC40C41B1C82BBD00087702A /* pass_backend.cpp in Sources */,
				DCB250511C73E48200B36F94 /* pass_noopcast.cpp in Sources */,
				DC40C4191C814B510087702A /* expression_use.cpp in Sources */,
				DC77F11A1BF2A26800E14B4F /* pass_fixind.cpp in Sources */,
				DC425D651B988EDD003CE5D8 /* elf_executable.cpp in Sources */,
				DCE5F6541B4733F5000906F5 /* statements.cpp in Sources */,
				DC9865811BB06BE8005AA3D9 /* command_line.cpp in Sources */,
			);
			runOnlyForDeploymentPostprocessing = 0;
		};
		DCCD51ED1AEC45B300AAF640 /* Sources */ = {
			isa = PBXSourcesBuildPhase;
			buildActionMask = 2147483647;
			files = (
				DCCD51F41AEC45B300AAF640 /* main.cpp in Sources */,
				DCCD51FA1AEC45DC00AAF640 /* x86_intrin_impl.cpp in Sources */,
				DCCD51FF1AEDBAB700AAF640 /* x86_tests.S in Sources */,
				DCCD51FB1AEC4FD600AAF640 /* capstone_wrapper.cpp in Sources */,
				DCCD51F81AEC45C000AAF640 /* x86.emulator.cpp in Sources */,
			);
			runOnlyForDeploymentPostprocessing = 0;
		};
/* End PBXSourcesBuildPhase section */

/* Begin XCBuildConfiguration section */
		DC89D84B1ACDAC920001C92D /* Debug */ = {
			isa = XCBuildConfiguration;
			buildSettings = {
				ALWAYS_SEARCH_USER_PATHS = NO;
				CAPSTONE_DIR = /usr/local/Cellar/capstone/3.0.4;
				CLANG_BIN_DIR = "$(LLVM_BIN_DIR)";
				CLANG_CXX_LANGUAGE_STANDARD = "gnu++0x";
				CLANG_CXX_LIBRARY = "libc++";
				CLANG_ENABLE_MODULES = YES;
				CLANG_ENABLE_OBJC_ARC = YES;
				CLANG_SRC_DIR = "$(LLVM_SRC_DIR)";
				CLANG_WARN_BOOL_CONVERSION = YES;
				CLANG_WARN_CONSTANT_CONVERSION = YES;
				CLANG_WARN_DIRECT_OBJC_ISA_USAGE = YES_ERROR;
				CLANG_WARN_EMPTY_BODY = YES;
				CLANG_WARN_ENUM_CONVERSION = YES;
				CLANG_WARN_INFINITE_RECURSION = YES;
				CLANG_WARN_INT_CONVERSION = YES;
				CLANG_WARN_OBJC_ROOT_CLASS = YES_ERROR;
				CLANG_WARN_SUSPICIOUS_MOVE = YES;
				CLANG_WARN_UNREACHABLE_CODE = YES;
				CLANG_WARN__DUPLICATE_METHOD_MATCH = YES;
				COPY_PHASE_STRIP = NO;
				DEBUG_INFORMATION_FORMAT = dwarf;
				ENABLE_STRICT_OBJC_MSGSEND = YES;
				ENABLE_TESTABILITY = YES;
				GCC_C_LANGUAGE_STANDARD = gnu99;
				GCC_DYNAMIC_NO_PIC = NO;
				GCC_NO_COMMON_BLOCKS = YES;
				GCC_OPTIMIZATION_LEVEL = 0;
				GCC_PREPROCESSOR_DEFINITIONS = "FCD_DEBUG=1";
				GCC_SYMBOLS_PRIVATE_EXTERN = NO;
				GCC_WARN_64_TO_32_BIT_CONVERSION = YES;
				GCC_WARN_ABOUT_RETURN_TYPE = YES_ERROR;
				GCC_WARN_UNDECLARED_SELECTOR = YES;
				GCC_WARN_UNINITIALIZED_AUTOS = YES_AGGRESSIVE;
				GCC_WARN_UNUSED_FUNCTION = YES;
				GCC_WARN_UNUSED_VARIABLE = YES;
				LLVM_BIN_DIR = "$(LLVM_BUILD_DIR)";
				LLVM_BUILD_DIR = "$(HOME)/Projets/clang+llvm-3.9.0-x86_64-apple-darwin";
				LLVM_SRC_DIR = "$(LLVM_BUILD_DIR)";
				MACOSX_DEPLOYMENT_TARGET = 10.10;
				MTL_ENABLE_DEBUG_INFO = YES;
				ONLY_ACTIVE_ARCH = YES;
				OTHER_CFLAGS = (
					"--system-header-prefix=llvm/",
					"--system-header-prefix=clang-c/",
					"--system-header-prefix=clang/",
				);
				SDKROOT = macosx;
				SWIFT_OPTIMIZATION_LEVEL = "-Onone";
			};
			name = Debug;
		};
		DC89D84C1ACDAC920001C92D /* Release */ = {
			isa = XCBuildConfiguration;
			buildSettings = {
				ALWAYS_SEARCH_USER_PATHS = NO;
				CAPSTONE_DIR = /usr/local/Cellar/capstone/3.0.4;
				CLANG_BIN_DIR = "$(LLVM_BIN_DIR)";
				CLANG_CXX_LANGUAGE_STANDARD = "gnu++0x";
				CLANG_CXX_LIBRARY = "libc++";
				CLANG_ENABLE_MODULES = YES;
				CLANG_ENABLE_OBJC_ARC = YES;
				CLANG_SRC_DIR = "$(LLVM_SRC_DIR)";
				CLANG_WARN_BOOL_CONVERSION = YES;
				CLANG_WARN_CONSTANT_CONVERSION = YES;
				CLANG_WARN_DIRECT_OBJC_ISA_USAGE = YES_ERROR;
				CLANG_WARN_EMPTY_BODY = YES;
				CLANG_WARN_ENUM_CONVERSION = YES;
				CLANG_WARN_INFINITE_RECURSION = YES;
				CLANG_WARN_INT_CONVERSION = YES;
				CLANG_WARN_OBJC_ROOT_CLASS = YES_ERROR;
				CLANG_WARN_SUSPICIOUS_MOVE = YES;
				CLANG_WARN_UNREACHABLE_CODE = YES;
				CLANG_WARN__DUPLICATE_METHOD_MATCH = YES;
				COPY_PHASE_STRIP = NO;
				DEBUG_INFORMATION_FORMAT = "dwarf-with-dsym";
				ENABLE_NS_ASSERTIONS = NO;
				ENABLE_STRICT_OBJC_MSGSEND = YES;
				GCC_C_LANGUAGE_STANDARD = gnu99;
				GCC_NO_COMMON_BLOCKS = YES;
				GCC_PREPROCESSOR_DEFINITIONS = "";
				GCC_WARN_64_TO_32_BIT_CONVERSION = YES;
				GCC_WARN_ABOUT_RETURN_TYPE = YES_ERROR;
				GCC_WARN_UNDECLARED_SELECTOR = YES;
				GCC_WARN_UNINITIALIZED_AUTOS = YES_AGGRESSIVE;
				GCC_WARN_UNUSED_FUNCTION = YES;
				GCC_WARN_UNUSED_VARIABLE = YES;
				LLVM_BIN_DIR = "$(LLVM_BUILD_DIR)";
				LLVM_BUILD_DIR = "$(HOME)/Projets/clang+llvm-3.9.0-x86_64-apple-darwin";
				LLVM_SRC_DIR = "$(LLVM_BUILD_DIR)";
				MACOSX_DEPLOYMENT_TARGET = 10.10;
				MTL_ENABLE_DEBUG_INFO = NO;
				OTHER_CFLAGS = (
					"--system-header-prefix=llvm/",
					"--system-header-prefix=clang-c/",
					"--system-header-prefix=clang/",
				);
				SDKROOT = macosx;
			};
			name = Release;
		};
		DCAFCA341AD6F2110095E89E /* Debug */ = {
			isa = XCBuildConfiguration;
			buildSettings = {
				CLANG_CXX_LANGUAGE_STANDARD = "c++14";
				CLANG_WARN_IMPLICIT_SIGN_CONVERSION = NO;
				CLANG_WARN_SUSPICIOUS_IMPLICIT_CONVERSION = NO;
				GCC_ENABLE_CPP_RTTI = NO;
				GCC_PREPROCESSOR_DEFINITIONS = (
					__STDC_CONSTANT_MACROS,
					__STDC_LIMIT_MACROS,
					"$(inherited)",
				);
				GCC_WARN_ABOUT_MISSING_NEWLINE = YES;
				GCC_WARN_HIDDEN_VIRTUAL_FUNCTIONS = YES;
				GCC_WARN_NON_VIRTUAL_DESTRUCTOR = NO;
				HEADER_SEARCH_PATHS = (
					"$(inherited)",
					/Applications/Xcode.app/Contents/Developer/Toolchains/XcodeDefault.xctoolchain/usr/include,
					"$(LLVM_SRC_DIR)/include",
					"$(LLVM_BUILD_DIR)/include",
					"$(CAPSTONE_DIR)/include",
					"$(CLANG_SRC_DIR)/include",
				);
				LD_RUNPATH_SEARCH_PATHS = "$(LLVM_BIN_DIR)/lib";
				LIBRARY_SEARCH_PATHS = (
					"$(inherited)",
					"$(LLVM_BIN_DIR)/lib",
					"$(LLVM_BIN_DIR)/lib",
					"$(CAPSTONE_DIR)/lib",
				);
				MACOSX_DEPLOYMENT_TARGET = 10.11;
				PRODUCT_NAME = "$(TARGET_NAME)";
				USER_HEADER_SEARCH_PATHS = "";
			};
			name = Debug;
		};
		DCAFCA351AD6F2110095E89E /* Release */ = {
			isa = XCBuildConfiguration;
			buildSettings = {
				CLANG_CXX_LANGUAGE_STANDARD = "c++14";
				CLANG_WARN_IMPLICIT_SIGN_CONVERSION = NO;
				CLANG_WARN_SUSPICIOUS_IMPLICIT_CONVERSION = NO;
				GCC_ENABLE_CPP_RTTI = NO;
				GCC_PREPROCESSOR_DEFINITIONS = (
					__STDC_CONSTANT_MACROS,
					__STDC_LIMIT_MACROS,
					"$(inherited)",
				);
				GCC_WARN_ABOUT_MISSING_NEWLINE = YES;
				GCC_WARN_HIDDEN_VIRTUAL_FUNCTIONS = YES;
				GCC_WARN_NON_VIRTUAL_DESTRUCTOR = NO;
				HEADER_SEARCH_PATHS = (
					"$(inherited)",
					/Applications/Xcode.app/Contents/Developer/Toolchains/XcodeDefault.xctoolchain/usr/include,
					"$(LLVM_SRC_DIR)/include",
					"$(LLVM_BUILD_DIR)/include",
					"$(CAPSTONE_DIR)/include",
					"$(CLANG_SRC_DIR)/include",
				);
				LD_RUNPATH_SEARCH_PATHS = "$(LLVM_BIN_DIR)/lib";
				LIBRARY_SEARCH_PATHS = (
					"$(inherited)",
					"$(LLVM_BIN_DIR)/lib",
					"$(LLVM_BIN_DIR)/lib",
					"$(CAPSTONE_DIR)/lib",
				);
				MACOSX_DEPLOYMENT_TARGET = 10.11;
				PRODUCT_NAME = "$(TARGET_NAME)";
				USER_HEADER_SEARCH_PATHS = "";
			};
			name = Release;
		};
		DCCD51F51AEC45B300AAF640 /* Debug */ = {
			isa = XCBuildConfiguration;
			buildSettings = {
				CLANG_CXX_LANGUAGE_STANDARD = "gnu++14";
				GCC_PREPROCESSOR_DEFINITIONS = (
					"DEBUG=1",
					"$(inherited)",
					__STDC_CONSTANT_MACROS,
					__STDC_LIMIT_MACROS,
				);
				GCC_VERSION = "";
				HEADER_SEARCH_PATHS = (
					"$(LLVM_SRC_DIR)/include",
					"$(LLVM_BUILD_DIR)/include",
					"$(CAPSTONE_DIR)/include",
				);
				LIBRARY_SEARCH_PATHS = (
					"$(inherited)",
					"$(CAPSTONE_DIR)/lib",
					/usr/local/Cellar/capstone/3.0.4/lib,
				);
				OTHER_CFLAGS = "";
				OTHER_CPLUSPLUSFLAGS = "$(OTHER_CFLAGS)";
				PRODUCT_NAME = "$(TARGET_NAME)";
				USER_HEADER_SEARCH_PATHS = "";
			};
			name = Debug;
		};
		DCCD51F61AEC45B300AAF640 /* Release */ = {
			isa = XCBuildConfiguration;
			buildSettings = {
				CLANG_CXX_LANGUAGE_STANDARD = "gnu++14";
				GCC_PREPROCESSOR_DEFINITIONS = (
					"__STDC_CONSTANT_MACROS\n__STDC_LIMIT_MACROS",
				);
				GCC_VERSION = "";
				HEADER_SEARCH_PATHS = (
					"$(LLVM_SRC_DIR)/include",
					"$(LLVM_BUILD_DIR)/include",
					"$(CAPSTONE_DIR)/include",
				);
				LIBRARY_SEARCH_PATHS = (
					"$(inherited)",
					"$(CAPSTONE_DIR)/lib",
					/usr/local/Cellar/capstone/3.0.4/lib,
				);
				OTHER_CFLAGS = "";
				OTHER_CPLUSPLUSFLAGS = "$(OTHER_CFLAGS)";
				PRODUCT_NAME = "$(TARGET_NAME)";
				USER_HEADER_SEARCH_PATHS = "";
			};
			name = Release;
		};
/* End XCBuildConfiguration section */

/* Begin XCConfigurationList section */
		DC89D8411ACDAC920001C92D /* Build configuration list for PBXProject "fcd" */ = {
			isa = XCConfigurationList;
			buildConfigurations = (
				DC89D84B1ACDAC920001C92D /* Debug */,
				DC89D84C1ACDAC920001C92D /* Release */,
			);
			defaultConfigurationIsVisible = 0;
			defaultConfigurationName = Release;
		};
		DCAFCA331AD6F2110095E89E /* Build configuration list for PBXNativeTarget "fcd" */ = {
			isa = XCConfigurationList;
			buildConfigurations = (
				DCAFCA341AD6F2110095E89E /* Debug */,
				DCAFCA351AD6F2110095E89E /* Release */,
			);
			defaultConfigurationIsVisible = 0;
			defaultConfigurationName = Release;
		};
		DCCD51F71AEC45B300AAF640 /* Build configuration list for PBXNativeTarget "x86_emu_tests" */ = {
			isa = XCConfigurationList;
			buildConfigurations = (
				DCCD51F51AEC45B300AAF640 /* Debug */,
				DCCD51F61AEC45B300AAF640 /* Release */,
			);
			defaultConfigurationIsVisible = 0;
			defaultConfigurationName = Release;
		};
/* End XCConfigurationList section */
	};
	rootObject = DC89D83E1ACDAC920001C92D /* Project object */;
}<|MERGE_RESOLUTION|>--- conflicted
+++ resolved
@@ -583,11 +583,7 @@
 				DCB6E02D1BE9303000CE3D5B /* pass_executable.h */,
 				DC77F1191BF2A26800E14B4F /* pass_fixind.cpp */,
 				DCFEE7771C8F93E800F5ABF4 /* pass_intnarrowing.cpp */,
-<<<<<<< HEAD
-=======
 				DC22FADC1BAC4E3D00050502 /* pass_intops.cpp */,
-				DC2C07F11C21DC66008AE8CB /* pass_locals.cpp */,
->>>>>>> 4a0caa2a
 				DCE744EE1C77875A001516C5 /* pass_memssa_dle.cpp */,
 				DCB250501C73E48200B36F94 /* pass_noopcast.cpp */,
 				DCB25D771B2FAD37000E4416 /* pass_regptrpromotion.cpp */,
