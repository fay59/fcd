--- conflicted
+++ resolved
@@ -421,10 +421,7 @@
 				DC3AE1EB1BE9DE52000EED59 /* metadata.h */,
 				DC01EF6D1B7BE2EA0077A356 /* not_null.h */,
 				DC4C87891BEC4BDF00209594 /* pass_argrec.cpp */,
-<<<<<<< HEAD
-=======
 				DC77F11C1BF2AC2200E14B4F /* pass_argrec.h */,
->>>>>>> 52645da2
 				DCAFBFBC1AE6E3BD00B8C4BC /* pass_asaa.cpp */,
 				DC778C7A1BDADF1F00C5A4FD /* pass_conditions.cpp */,
 				DCB6E02C1BE9303000CE3D5B /* pass_executable.cpp */,
