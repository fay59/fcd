# fcd

<<<<<<< HEAD
**fcd** is a LLVM-based native program optimizing decompiler, released under a LLVM-style license.
=======
[![Travis build status][3]][7]
>>>>>>> 4a0caa2a

**Fcd** is a LLVM-based native program optimizing decompiler, released under a LLVM-style license. It started as a bachelor's degree senior project and carries forward its initial development philosophy of getting results fast. As such, it was architectured to have low coupling between distinct decompilation phases and to be highly hackable.

Fcd uses a [unique technique][4] to reliably translate machine code to LLVM IR. Currently, it only supports x86_64. Disassembly uses [Capstone][2]. It implements [pattern-independent structuring][1] to provide a goto-free output.

Fcd allows you to [write custom optimization passes][6] to help solve odd jobs. It also [accepts header files][5] to discover function prototypes.

  [1]: http://www.internetsociety.org/doc/no-more-gotos-decompilation-using-pattern-independent-control-flow-structuring-and-semantics
  [2]: https://github.com/aquynh/capstone
  [3]: https://travis-ci.org/zneak/fcd.svg?branch=master
  [4]: http://zneak.github.io/fcd/2016/02/16/lifting-x86-code.html
  [5]: http://zneak.github.io/fcd/2016/09/04/parsing-headers.html
  [6]: http://zneak.github.io/fcd/2016/02/21/csaw-wyvern.html
  [7]: https://travis-ci.org/zneak/fcd<|MERGE_RESOLUTION|>--- conflicted
+++ resolved
@@ -1,10 +1,8 @@
 # fcd
 
-<<<<<<< HEAD
+[![Travis build status][3]][7]
+
 **fcd** is a LLVM-based native program optimizing decompiler, released under a LLVM-style license.
-=======
-[![Travis build status][3]][7]
->>>>>>> 4a0caa2a
 
 **Fcd** is a LLVM-based native program optimizing decompiler, released under a LLVM-style license. It started as a bachelor's degree senior project and carries forward its initial development philosophy of getting results fast. As such, it was architectured to have low coupling between distinct decompilation phases and to be highly hackable.
 
